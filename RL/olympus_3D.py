# Copyright (c) 2018-2022, NVIDIA Corporation
# All rights reserved.
#
# Redistribution and use in source and binary forms, with or without
# modification, are permitted provided that the folloAdductor conditions are met:
#
# 1. Redistributions of source code must retain the above copyright notice, this
#    list of conditions and the folloAdductor disclaimer.
#
# 2. Redistributions in binary form must reproduce the above copyright notice,
#    this list of conditions and the folloAdductor disclaimer in the documentation
#    and/or other materials provided with the distribution.
#
# 3. Neither the name of the copyright holder nor the names of its
#    contributors may be used to endorse or promote products derived from
#    this software without specific prior written permission.
#
# THIS SOFTWARE IS PROVIDED BY THE COPYRIGHT HOLDERS AND CONTRIBUTORS "AS IS"
# AND ANY EXPRESS OR IMPLIED WARRANTIES, INCLUDING, BUT NOT LIMITED TO, THE
# IMPLIED WARRANTIES OF MERCHANTABILITY AND FITNESS FOR A PARTICULAR PURPOSE ARE
# DISCLAIMED. IN NO EVENT SHALL THE COPYRIGHT HOLDER OR CONTRIBUTORS BE LIABLE
# FOR ANY DIRECT, INDIRECT, INCIDENTAL, SPECIAL, EXEMPLARY, OR CONSEQUENTIAL
# DAMAGES (INCLUDING, BUT NOT LIMITED TO, PROCUREMENT OF SUBSTITUTE GOODS OR
# SERVICES; LOSS OF USE, DATA, OR PROFITS; OR BUSINESS INTERRUPTION) HOWEVER
# CAUSED AND ON ANY THEORY OF LIABILITY, WHETHER IN CONTRACT, STRICT LIABILITY,
# OR TORT (INCLUDING NEGLIGENCE OR OTHERWISE) ARISING
#  IN ANY WAY OUT OF THE USE
# OF THIS SOFTWARE, EVEN IF ADVISED OF THE POSSIBILITY OF SUCH DAMAGE.

import torch
from torch.distributions import Uniform

from omniisaacgymenvs.tasks.base.rl_task import RLTask
from omniisaacgymenvs.tasks.utils.usd_utils import set_drive

from omni.isaac.core.utils.torch.rotations import (
    quat_rotate,
    quat_rotate_inverse,
    quat_mul,
    get_euler_xyz,
    quat_diff_rad,
    quat_from_euler_xyz,
    quat_from_angle_axis,
)
from omni.isaac.core.utils.types import ArticulationAction
from omni.isaac.core.utils.prims import get_prim_at_path


from Robot import Olympus, OlympusView, OlympusSpring, OlympusForwardKinematics
from utils.olympus_logger import OlympusLogger


class OlympusTask(RLTask):
    def __init__(self, name, sim_config, env, offset=None) -> None:
        self._sim_config = sim_config
        self._cfg = sim_config.config
        self._task_cfg = sim_config.task_config

        # sim params
        self._dt = self._task_cfg["sim"]["dt"]  # 1/60
        self._controlFrequencyInv = self._task_cfg["env"]["controlFrequencyInv"]
        self._max_episode_length_s = self._task_cfg["env"]["learn"]["episodeLength_s"]
        self._max_episode_length = int(self._max_episode_length_s / (self._dt * self._controlFrequencyInv) + 0.5)
        self._num_envs = self._task_cfg["env"]["numEnvs"]
        self._env_spacing = self._task_cfg["env"]["envSpacing"]
        
        # RL setup
        self._num_observations = self._task_cfg["env"]["RLSetup"]["num_observations"]
        self._num_actions = self._task_cfg["env"]["RLSetup"]["num_actions"]
        self._num_articulated_joints = self._task_cfg["env"]["RLSetup"]["num_articulated_joints"]
        self._rew_scales = self._task_cfg["env"]["learn"]["rewards"]
        
        # Initialise RL task
        RLTask.__init__(self, name, env)

        # default joint positions
        self._named_default_joint_angles = self._task_cfg["env"]["defaultJointAngles"]

        # controller
        self._Kp = self._task_cfg["env"]["control"]["stiffness"]
        self._Kp_rand = torch.ones(self._num_envs, 1, device=self._device) * self._Kp
        self._Kd = self._task_cfg["env"]["control"]["damping"]
        self._Kd_rand = torch.ones(self._num_envs, 1, device=self._device) * self._Kd
        self._max_transversal_motor_diff = (self._task_cfg["env"]["jointLimits"]["maxTransversalMotorDiff"] * torch.pi / 180)
        self._max_transversal_motor_sum = (self._task_cfg["env"]["jointLimits"]["maxTransversalMotorSum"] * torch.pi / 180)
        self._velocity = 500 * torch.pi/180  #[rad/s]
        self._domain_rand_percentage = 0.5

        # guidance 
        self._max_velocity = 300 * torch.pi/180  #[rad/s]
        self._guidance_c = 1
        self._guidance_w = 30

        # motor characteristics
        self._torque_speed_coefficients = self._task_cfg["env"]["control"]["torque_speed_coefficients"]
        self._max_torque = self._task_cfg["env"]["control"]["max_torque"]
        self._max_joint_vel = self._task_cfg["env"]["jointLimits"]["maxJointVelocity"] * torch.pi / 180

        # Define orientation error to be accepted as completed
        self._finished_orient_error_threshold = self._task_cfg["env"]["learn"]["angleErrorThreshold"] * torch.pi / 180
        self._inside_threshold = torch.zeros((self._num_envs,), device=self._device)
        self._last_orient_error = torch.pi * torch.ones((self._num_envs,), device=self._device)

        # Initialise orientation error intergral
        self._orient_error_integral = torch.zeros((self._num_envs,), device=self._device)

        # Convenience var for zero rotation quaternion
        self._zero_rot = torch.tensor([1,0,0,0], device=self._device).repeat(self._num_envs, 1)

        # Initialise forward kinematics class instance
        self._forward_kin = OlympusForwardKinematics(self._device)

        # Initialise bool for collision detection
        self._first_step_after_policy_change = True
        self._collision_buff = torch.zeros((self._num_envs,), device=self._device, dtype=torch.bool)

        # Initialize logger
        self._obs_count = 0
        self._logger = OlympusLogger()
        
        return

    def set_up_scene(self, scene) -> None:
        self.get_olympus()
        super().set_up_scene(scene, replicate_physics=False)
        self._olympusses = OlympusView(prim_paths_expr="/World/envs/.*/Olympus/Body", name="olympusview")

        scene.add(self._olympusses)
        scene.add(self._olympusses._knees)
        scene.add(self._olympusses._base)

        for prim in self._olympusses.rigid_prims:
            scene.add(prim)
        return

    def get_olympus(self):

        # Configure olympus robot instance

        olympus = Olympus(
<<<<<<< HEAD
            prim_path=self.default_zero_env_path + "/Olympus",
            usd_path="/home/grzegorz/workspaces/Olympus-USD/Olympus/v3/olympus_v3_instanceable.usd",
            name="Olympus",
=======
            prim_path=self.default_zero_env_path + "/Eurepus",
            usd_path="/Olympus-ws/Olympus-USD/Eurepus/Eurepus_instanceable_40g.usd",
            name="Eurepus",
>>>>>>> 1f7b5c61
        )

        self._sim_config.apply_articulation_settings(
            "Olympus",
            get_prim_at_path(olympus.prim_path),
            self._sim_config.parse_actor_config("Olympus"),
        )

        actuated_paths = []
        for quadrant in ["FR", "FL", "BR", "BL"]:
            actuated_paths.append(f"Body/LateralMotor_{quadrant}")
            actuated_paths.append(f"MotorHousing_{quadrant}/FrontTransversalMotor_{quadrant}")
            actuated_paths.append(f"MotorHousing_{quadrant}/BackTransversalMotor_{quadrant}")

        for actuated_path in actuated_paths:
            set_drive(
                f"{olympus.prim_path}/{actuated_path}",
                "angular",
                "position",
                0,
                0, #self._Kp,
                0.01, #self._Kd, 
                1000000 #self._max_torque,
            )

        # Indexing of default joint angles

        self.default_articulated_joints_pos = torch.zeros(
            (self._num_envs, self._num_articulated_joints),
            dtype=torch.float,
            device=self.device,
            requires_grad=False,
        )

        self.default_actuated_joints_pos = torch.zeros(
            (self._num_envs, self._num_actions),  
            dtype=torch.float,
            device=self.device,
            requires_grad=False,
        )

        dof_names = olympus.dof_names
        for i in range(self._num_articulated_joints):
            name = dof_names[i]
            angle = self._named_default_joint_angles[name]

            self.default_articulated_joints_pos[:, i] = angle

        actuated_names = []
        for actuated_path in actuated_paths:
            actuated_names.append(actuated_path.split("/")[-1])
        
        i_actuated = 0
        for i, name in enumerate(dof_names):
            if name in actuated_names:
                self.default_actuated_joints_pos[:, i_actuated] = self.default_articulated_joints_pos[:, i]
                i_actuated += 1

    def get_observations(self) -> dict: 
        # Read motor observations
        motor_joint_pos = self._olympusses.get_joint_positions(clone=False, joint_indices=self.actuated_idx)
        motor_joint_vel = self._olympusses.get_joint_velocities(clone=False, joint_indices=self.actuated_idx)

        pole_pos = self._olympusses.get_joint_positions(clone=False, joint_indices=[0])
        pole_vel = self._olympusses.get_joint_velocities(clone=False, joint_indices=[0])

        # Read base rotation
        _, base_rotation = self._olympusses.get_world_poses(clone=False)
        _, base_pitch, _ = get_euler_xyz(base_rotation)

        # Read base angular velocity
        base_velocities = self._olympusses.get_velocities(clone=False)
        ang_velocity = base_velocities[:, 3:6]
        base_angular_vel_pitch = ang_velocity[:, 1]

        # Make dimensions of pitch and ang_vel_pitch fit that of motor_joint_pos and motor_joint_vel
        base_pitch = base_pitch.unsqueeze(dim=-1)
        base_pitch[base_pitch > torch.pi] -= 2 * torch.pi
        base_angular_vel_pitch = base_angular_vel_pitch.unsqueeze(dim=-1)

        # Get absolute error
        base_target = self._zero_rot
        orient_error = quat_diff_rad(base_rotation, base_target)

        # sample noise
        position_noise = torch.randn_like(motor_joint_pos) * 5 * torch.pi / 180
        velocity_noise = torch.randn_like(motor_joint_vel) * 20 * torch.pi / 180
<<<<<<< HEAD
        pole_pos_noise = torch.randn_like(pole_pos) * 2 * torch.pi / 180
        pole_vel_noise = torch.randn_like(pole_vel) * 2 * torch.pi / 180
=======
>>>>>>> 1f7b5c61

        # Concatenate observations
        obs = torch.cat(
            (
                motor_joint_pos + self._measurement_bias + position_noise,
                motor_joint_vel + velocity_noise,
<<<<<<< HEAD
                #orient_error.view(-1, 1),
                pole_pos + pole_pos_noise,
                pole_vel + pole_vel_noise,
                # ang_velocity,
=======
                base_rotation,
                ang_velocity,
>>>>>>> 1f7b5c61
            ),
            dim=-1,
        )


        self.obs_buf = obs.clone()

        observations = {self._olympusses.name: {"obs_buf": self.obs_buf}}

        return observations

    def apply_control(self, actions) -> None:
        """
        Apply control signals to the quadrupeds.
        """
        pos_target = actions.clone()
        # lateral_targets = torch.zeros((self._num_envs, 4), device=self._device)
        # pos_target = torch.cat((lateral_targets, transversal_targets), dim=-1)
        # pos_target = transversal_targets

        # lineraly interpolate between min and max
        new_targets = 0.5 * pos_target * (self._motor_joint_upper_targets_limits - self._motor_joint_lower_targets_limits).view(1, -1) \
                    + 0.5 * (self._motor_joint_upper_targets_limits + self._motor_joint_lower_targets_limits).view(1, -1)
        
<<<<<<< HEAD
        interpol_coeff = torch.exp(-self._last_orient_error**2 / 0.002).unsqueeze(-1)
        motor_poses = self._olympusses.get_joint_positions(clone=True, joint_indices=self.actuated_idx)
        motor_poses[:, 4:] += self._measurement_bias
        self.current_policy_targets = (1 - interpol_coeff) * new_targets + interpol_coeff * motor_poses
=======
        interpol_coeff = torch.exp(-self._last_orient_error**2 / 0.001).unsqueeze(-1)
        self.current_policy_targets = (1 - interpol_coeff) * new_targets + interpol_coeff* (self._olympusses.get_joint_positions(clone=True, joint_indices=self.actuated_idx) + self._measurement_bias)
>>>>>>> 1f7b5c61

        # clamp targets to avoid self collisions
        self.current_clamped_targets = self._clamp_joint_angels(self.current_policy_targets)

        # Velocity controlled guidance module
        # self.velocity_controlled_guidance_module()
        self.low_pass_guidance_second_order_module()

        # Set efforts directly
        self._last_efforts = self._motor_controller(self._targets)
        self._olympusses.set_joint_efforts(self._last_efforts, joint_indices=self.actuated_idx)
    
    def _motor_controller(self, targets):
        motor_poses = self._olympusses.get_joint_positions(clone=False, joint_indices=self.actuated_idx)
        motor_vels = self._olympusses.get_joint_velocities(clone=False, joint_indices=self.actuated_idx)
        
        errors = targets - motor_poses
        efforts = self._Kp_rand*errors - self._Kd_rand*motor_vels

        a, b = self._torque_speed_coefficients
        if a != 0 and b != 0:
            max_torque = torch.max(torch.min(a*motor_vels + b, torch.full_like(motor_vels, fill_value=self._max_torque)), torch.zeros_like(motor_vels))
        else:
            max_torque = torch.full_like(efforts, fill_value=self._max_torque)
            max_torque[motor_vels.abs() > self._max_joint_vel] = 0.0

        efforts = efforts.clamp(-max_torque, max_torque)
        return efforts 

    def velocity_controlled_guidance_module(self):
        motor_poses = self._olympusses.get_joint_positions(clone=False, joint_indices=self.actuated_idx)
        velocity_dt = self._velocity * self._dt
        condition_1 = motor_poses < self.current_clamped_targets - velocity_dt
        condition_2 = motor_poses > self.current_clamped_targets + velocity_dt

        self._targets[condition_1] += velocity_dt
        self._targets[condition_2] -= velocity_dt

        condition_3 = abs(motor_poses - self.current_clamped_targets) < velocity_dt
        self._targets[condition_3] = self.current_clamped_targets[condition_3]

        self._targets[:, :4] = torch.zeros_like(self._targets[:, :4])

    def low_pass_guidance_module(self):
        self._targets = (1-self._dt*1.875)*self._old_targets + self._dt*1.875*self._old_clamped_targets
        self._targets[:, :4] = torch.zeros_like(self._targets[:, :4])

        self._old_clamped_targets = self.current_clamped_targets.clone()
        self._old_targets = self._targets.clone()

    def low_pass_guidance_second_order_module(self):
        c = self._guidance_c
        w = self._guidance_w

        pos = self._targets.clone()
        vel = self._old_guidance_velocity.clone()

        saturated = torch.abs(vel) > self._max_velocity
        
        # saturated
        pos_dot = self._max_velocity * torch.sign(vel[saturated])
        self._targets[saturated] = pos[saturated] + pos_dot * self._dt
        self._old_guidance_velocity[saturated] = pos_dot
        
        # not saturated
        not_saturated = ~saturated
        pos_dot = vel[not_saturated]
        vel_dot = -2*c*w*vel[not_saturated] + w**2*(self.current_clamped_targets[not_saturated] - pos[not_saturated])
        self._targets[not_saturated] = pos[not_saturated] + pos_dot * self._dt
        self._old_guidance_velocity[not_saturated] = vel[not_saturated] + vel_dot * self._dt

    def pre_physics_step(self, action) -> None:
        """ 
        Prepares the quadruped for the next physics step.
        NB this has to be done before each call to world.step().
        """

        # Check if simulation is running
        if not self._env._world.is_playing():
            return

        # Handle resets
        reset_env_ids = self.reset_buf.nonzero(as_tuple=False).squeeze(-1)
        if len(reset_env_ids) > 0:
            self.reset_idx(reset_env_ids)

        # Apply the control action to the quadruped
        self.apply_control(action)
    
    def pre_step(self, time_step_index: int, simulation_time: float) -> None:
        """called before stepping the physics simulation.

        Args:
            time_step_index (int): [description]
            simulation_time (float): [description]
        """

        # Check if it is the first step after policy change
        if self._first_step_after_policy_change:
            self._first_step_after_policy_change = False
            self._collision_buff = torch.zeros((self._num_envs,), device=self._device, dtype=torch.bool)
        else: 
            new_collisions = self._olympusses.is_collision()
            self._collision_buff = self._collision_buff.logical_or(new_collisions)

        # Apply control
        # self.velocity_controlled_guidance_module()
        self.low_pass_guidance_second_order_module()
        self._last_efforts = self._motor_controller(self._targets)
        self._olympusses.set_joint_efforts(self._last_efforts, joint_indices=self.actuated_idx)

    def post_physics_step(self):
        """ Processes RL required computations for observations, states, rewards, resets, and extras.
            Also maintains progress buffer for tracking step count per environment.

        Returns:
            obs_buf(torch.Tensor): Tensor of observation data.
            rew_buf(torch.Tensor): Tensor of rewards data.
            reset_buf(torch.Tensor): Tensor of resets/dones data.
            extras(dict): Dictionary of extras data.
        """

        self.progress_buf[:] += 1

        if self._env._world.is_playing():
            self.get_observations()
            self.get_states()
            self.is_done()
            self.calculate_metrics()
            self.get_extras()

            self._first_step_after_policy_change = True

        return self.obs_buf, self.rew_buf, self.reset_buf, self.extras
    
    def reset_idx(self, env_ids):
        num_resets = len(env_ids)
        indices = env_ids.to(dtype=torch.int32)
        
        # Reset joint positions
        if self._cfg["test"]:
            dof_pos = self.default_articulated_joints_pos[env_ids]  
        else:
            dof_pos = self._random_leg_positions(num_resets, env_ids)

        pole_pos = torch.rand(num_resets, device=self._device) * 2 * torch.pi - torch.pi
        # dof_pos[:, 0] = pole_pos
            
        self._olympusses.set_joint_positions(dof_pos, indices)

        # Reset joint velocities
        dof_vel = torch.zeros((num_resets, self._olympusses.num_dof), device=self._device)
        self._olympusses.set_joint_velocities(dof_vel, indices)

        # Reset motor targets
        self.current_policy_targets[env_ids] = dof_pos[:, self.actuated_idx]
        self._targets[indices] = dof_pos[:, self.actuated_idx]
        self._old_targets[indices] = dof_pos[:, self.actuated_idx]
        self._old_clamped_targets[indices] = dof_pos[:, self.actuated_idx]
        self._old_guidance_velocity[indices] = torch.zeros_like(dof_pos[:, self.actuated_idx])
        self._olympusses.set_joint_position_targets(
            self.current_policy_targets[env_ids], indices=env_ids, joint_indices=self.actuated_idx
        )

        # Domain randomisation control parameters
        random_factors_Kp = (torch.rand(num_resets, 1, device=self._device) - 0.5)*2
        random_factors_Kd = (torch.rand(num_resets, 1, device=self._device) - 0.5)*2
        self._Kp_rand[indices] = self._Kp + self._Kp*random_factors_Kp * self._domain_rand_percentage
        self._Kd_rand[indices] = self._Kd + self._Kd*random_factors_Kd * self._domain_rand_percentage

        # sample measurement bias
<<<<<<< HEAD
        self._measurement_bias[indices] = (torch.rand(num_resets, len(self.actuated_transversal_idx), device=self._device) * 2 - 1) * 2 * torch.pi / 180
=======
        self._measurement_bias[indices] = (torch.rand(num_resets, len(self.actuated_idx), device=self._device) * 2 - 1) * 2 * torch.pi / 180
>>>>>>> 1f7b5c61

        # Reset base position and velocity

        # rand_rot = quat_from_euler_xyz(
        #     roll=torch.zeros_like(pole_pos), pitch=pole_pos, yaw=torch.zeros_like(pole_pos)
        # )
        rand_rot = self._random_quaternion(num_resets)
        
        self._olympusses.set_world_poses(
            self.initial_root_pos[env_ids].clone(),
            rand_rot,
            indices,
        )
        base_vel = torch.zeros((num_resets, 6), device=self._device)
        self._olympusses.set_velocities(base_vel, indices)

        # Reset orientation error integral state
        self._orient_error_integral[env_ids] = 0

        # Bookkeeping
        self.reset_buf[env_ids] = 0
        self.progress_buf[env_ids] = 0
        self.last_actions[env_ids] = 0.0
        self.last_motor_joint_vel[env_ids] = 0.0

    def calculate_metrics(self) -> None:
        base_position, base_rotation = self._olympusses.get_world_poses(clone=False)

        # rew_{orient}
        base_target = self._zero_rot
        orient_error = torch.abs(quat_diff_rad(base_rotation, base_target))
        rew_orient = torch.exp(-orient_error / 0.7) * self._rew_scales["r_orient"]

        # rew_integral
        self._orient_error_integral += orient_error * self._dt * self._controlFrequencyInv
        rew_integral = -self._orient_error_integral**2 * self._rew_scales["r_orient_integral"]

        # rew_{base_acc}
        base_velocities = self._olympusses.get_velocities(clone=False)
        velocity = base_velocities[:, 0:3]
        rew_base_acc = (
            -torch.norm((velocity - self.last_vel) / (self._dt * self._controlFrequencyInv), dim=1) ** 2
            * self._rew_scales["r_base_acc"]
        )

        # rew_{action_clip}
        rew_action_clip = (
            -torch.norm(self.current_policy_targets - self.current_clamped_targets, dim=1) ** 2
            * self._rew_scales["r_action_clip"]
        )

        # rew_{torque_clip}
        motor_joint_pos = self._olympusses.get_joint_positions(clone=False, joint_indices=self.actuated_idx)
        motor_joint_vel = self._olympusses.get_joint_velocities(clone=False, joint_indices=self.actuated_idx)
        commanded_torques = self._Kp_rand * (self.current_clamped_targets - motor_joint_pos) - self._Kd_rand * motor_joint_vel
        applied_torques = commanded_torques.clamp(-self._max_torque, self._max_torque)
        rew_torque_clip = (
            -torch.norm(commanded_torques - applied_torques, dim=1) ** 2 * self._rew_scales["r_torque_clip"]
        )

        # rew_{joint_acc}
        joint_acc = (motor_joint_vel - self.last_motor_joint_vel) / (self._dt * self._controlFrequencyInv)
        rew_joint_acc = -torch.norm(joint_acc, dim=1) ** 2 * self._rew_scales["r_joint_acc"]

        # rew_{velocity}
        rew_velocity = (
            -torch.norm(motor_joint_vel, dim = -1) **2 * self._rew_scales["r_velocity"] 
        )

        # rew_{change_dir}
        sign = motor_joint_vel*self.last_motor_joint_vel
        changed_dir_mask = sign < -0.05
        rew_change_dir = - changed_dir_mask.float().sum(dim=-1) * self._rew_scales["r_change_dir"] * rew_orient *1.5

        # rew_{regularize}
        rew_regularize = -torch.norm(applied_torques-self.joint_targets_old, dim=-1) * self._rew_scales["r_regularize"] * rew_orient * 1.5

        # rew_{collision}
        rew_collision = -self._collision_buff.clone().float() * self._rew_scales["r_collision"] 

        # rew_inside_threshold
        rew_innside_threshold = self._inside_threshold.clone().float() * self._rew_scales["r_inside_threshold"]

        # rew_{is_done}
        rew_is_done = torch.zeros_like(self._time_out, dtype=torch.float)
        rew_is_done[self._time_out] = (torch.pi/2 - orient_error[self._time_out]) * self._rew_scales["r_is_done"]


        # rew_inside_threshhold
        self._inside_threshold = (
                orient_error < self._finished_orient_error_threshold
            ).logical_and(self._time_out)
        rew_innside_threshold = self._inside_threshold.clone().float() * self._rew_scales["r_inside_threshold"]


        # Calculate total reward
        total_reward = (
            rew_orient
            + rew_integral
            + rew_base_acc
            + rew_action_clip
            + rew_torque_clip
            + rew_collision
            + rew_innside_threshold
            + rew_is_done
            + rew_velocity
            + rew_change_dir
            + rew_regularize
            + rew_joint_acc
        ) * self._rew_scales["total"]


        # Add rewards to tensorboard log
        # self.extras["dr/collision"] = rew_collision.mean()
        #self.extras["dr/base_acc"] = rew_base_acc.mean()
        self.extras["dr/action_clip"] = rew_action_clip.mean()
        #self.extras["dr/joint_acc"] = rew_joint_acc.mean()
        self.extras["dr/torque_clip"] = rew_torque_clip.mean()
        self.extras["dr/orient"] = rew_orient.mean()
        #self.extras["dr/orient_integral"] = rew_integral.mean()
        self.extras["dr/inside_threshold"] = rew_innside_threshold.mean()
        self.extras["dr/is_done"] = rew_is_done.mean()
        self.extras["dr/velocity"] = rew_velocity.mean()
        self.extras["dr/regularize"] = rew_regularize.mean()
        self.extras["dr/change_dir"] = rew_change_dir.mean()
        self.extras["dr/total_reward"] = total_reward.mean()

        # Save last values
        self.last_actions = self.actions.clone()
        self.last_motor_joint_vel = motor_joint_vel.clone()
        self.last_vel = velocity.clone()
        self._last_orient_error = orient_error.clone()
        self.joint_targets_old = applied_torques

        # Place total reward in buffer
        self.rew_buf = total_reward.detach().clone()

    def is_done(self) -> None:
        # Get collisions
        self._collision_buff = self._olympusses.is_collision()
        # Get timeout
        self._time_out = self.progress_buf >= self._max_episode_length - 1
        # Get joint violations
        motor_joint_pos = self._olympusses.get_joint_positions(clone=False, joint_indices=self.actuated_idx)
        motor_joint_pos_clamped = self._clamp_joint_angels(motor_joint_pos)
        motor_joint_violations = (torch.abs(motor_joint_pos - motor_joint_pos_clamped) > 1e-6).any(dim=1)
        self._collision_buff = self._collision_buff.logical_or(motor_joint_violations)

        # Combine resets
        reset = self._time_out.logical_or(self._collision_buff)
        
        # Inside threshold
        _, base_rotation = self._olympusses.get_world_poses(clone=False)
        orient_error = torch.abs(quat_diff_rad(base_rotation, self._zero_rot))
        self._inside_threshold = (orient_error < self._finished_orient_error_threshold).logical_and(self._time_out)
        self.extras[f"progress/inside_threshold"] = self._inside_threshold.sum()

        # Reset buf might already be set to 1 if nan values are detected
        self.reset_buf = torch.logical_or(reset, self.reset_buf)

    def _clamp_joint_angels(self, joint_targets):
        joint_targets = joint_targets.clamp(
            self._motor_joint_lower_targets_limits, self._motor_joint_upper_targets_limits
        )

        front_pos = joint_targets[:, self.front_transversal_indicies]
        back_pos = joint_targets[:, self.back_transversal_indicies]

        front_pos, back_pos = self._clamp_transversal_angles(front_pos, back_pos)

        joint_targets[:, self.front_transversal_indicies] = front_pos
        joint_targets[:, self.back_transversal_indicies] = back_pos
        return joint_targets
    
    def _clamp_transversal_angles(self, front_pos, back_pos):
        motor_joint_sum = (front_pos + back_pos) - self._max_transversal_motor_diff
        clamp_mask = motor_joint_sum < 0
        front_pos[clamp_mask] -= motor_joint_sum[clamp_mask] / 2
        back_pos[clamp_mask] -= motor_joint_sum[clamp_mask] / 2

        clamp_mask_wide = motor_joint_sum > self._max_transversal_motor_sum
        front_pos[clamp_mask_wide] -= (motor_joint_sum[clamp_mask_wide] - self._max_transversal_motor_sum) / 2
        back_pos[clamp_mask_wide] -= (motor_joint_sum[clamp_mask_wide] - self._max_transversal_motor_sum) / 2

        return front_pos, back_pos

    def _random_quaternion(self, n):
        i,j,k = torch.rand(n,3, device=self._device).unbind(dim=-1)
        x = torch.sqrt(1 - i) * torch.sin(2 * torch.pi * j)
        y = torch.sqrt(1 - i) * torch.cos(2 * torch.pi * j)
        z = torch.sqrt(i) * torch.sin(2 * torch.pi * k)
        w = torch.sqrt(i) * torch.cos(2 * torch.pi * k)
        return torch.stack((w,x,y,z), dim=-1)

    def _random_leg_positions(self, num_resets, env_ids):
        front_transversal = torch.rand((num_resets * 4,), device=self._device)
        front_transversal = linear_rescale(
            front_transversal,
            torch.tensor([0], device=self._device).deg2rad(),
            torch.tensor([130], device=self._device).deg2rad(),
        )

        back_transversal = torch.rand((num_resets * 4,), device=self._device)
        back_transversal = linear_rescale(
            back_transversal,
            torch.tensor([0], device=self._device).deg2rad(),
            torch.tensor([130], device=self._device).deg2rad(),
        )

        front_transversal, back_transversal = self._clamp_transversal_angles(front_transversal, back_transversal)

        knee_outer, knee_inner, _ = self._forward_kin._calculate_knee_angles(front_transversal.clone(), back_transversal.clone())

        lateral = torch.rand((num_resets * 4,), device=self._device) #torch.zeros((num_resets * 4,), device=self._device)
        lateral = linear_rescale(
            lateral,
            torch.tensor(-50.0, device=self._device).deg2rad(),
            torch.tensor(110.0, device=self._device).deg2rad(),
        )

        front_transversal = front_transversal.reshape((num_resets, 4))
        back_transversal = back_transversal.reshape((num_resets, 4))
        knee_outer = knee_outer.reshape((num_resets, 4))
        knee_inner = knee_inner.reshape((num_resets, 4))

        dof_pos = self.default_articulated_joints_pos[env_ids]
        dof_pos[:, self.actuated_lateral_idx] = lateral.reshape((num_resets, 4))
        dof_pos[:, self.front_right_transversal_indices] = back_transversal[:, :2]
        dof_pos[:, self.back_left_transversal_indices] = back_transversal[:, 2:]
        dof_pos[:, self.front_left_transversal_indices] = front_transversal[:, 2:]
        dof_pos[:, self.back_right_transversal_indices] = front_transversal[:, :2]
        dof_pos[:, self.front_right_knee_indices] = knee_inner[:, :2]
        dof_pos[:, self.back_left_knee_indices] = knee_inner[:, 2:]
        dof_pos[:, self.front_left_knee_indices] = knee_outer[:, 2:]
        dof_pos[:, self.back_right_knee_indices] = knee_outer[:, :2]

        # dof_pos[:, self.front_transversal_indicies] = front_transversal.reshape((num_resets, 4))
        # dof_pos[:, self.back_transversal_indicies] = back_transversal.reshape((num_resets, 4))
        # dof_pos[:, self._knee_outer_indicies] = knee_outer.reshape((num_resets, 4))
        # dof_pos[:, self._knee_inner_indicies] = knee_inner.reshape((num_resets, 4))

        return dof_pos

    def post_reset(self):
        """ Called only once during initialisation to populate variables and initialise envs.
        """
        self.actuated_name2idx = {}
        for i, name in enumerate(self._olympusses.dof_names):
            if not any(item in name for item in ["Knee", "Pole", "World"]):
                self.actuated_name2idx[name] = i
        
        print(self._olympusses.dof_names)

        self.actuated_transversal_name2idx = {}
        for i, name in enumerate(self._olympusses.dof_names):
            if "Transversal" in name:
                self.actuated_transversal_name2idx[name] = i

        self.actuated_lateral_name2idx = {}
        for i, name in enumerate(self._olympusses.dof_names):
            if "Lateral" in name:
                self.actuated_lateral_name2idx[name] = i

        self.actuated_idx = torch.tensor(list(self.actuated_name2idx.values()), dtype=torch.long)

        self._num_actuated = len(self.actuated_idx)

        self.actuated_transversal_idx = torch.tensor(
            list(self.actuated_transversal_name2idx.values()), dtype=torch.long, device=self._device
        )

        self.actuated_lateral_idx = torch.tensor(list(self.actuated_lateral_name2idx.values()), dtype=torch.long)

        self.front_transversal_indicies = torch.tensor(
            [self.actuated_name2idx[f"FrontTransversalMotor_{quad}"] for quad in ["FL", "FR", "BL", "BR"]]
        )
        self.back_transversal_indicies = torch.tensor(
            [self.actuated_name2idx[f"BackTransversalMotor_{quad}"] for quad in ["FL", "FR", "BL", "BR"]]
        )
        self.lateral_indicies = torch.tensor(
            [self.actuated_name2idx[f"LateralMotor_{quad}"] for quad in ["FL", "FR", "BL", "BR"]]
        )

        self.front_right_transversal_indices = torch.tensor(
            [self.actuated_name2idx[f"FrontTransversalMotor_FR"], self.actuated_name2idx[f"FrontTransversalMotor_BR"]]
        )
        self.front_left_transversal_indices = torch.tensor(
            [self.actuated_name2idx[f"FrontTransversalMotor_FL"], self.actuated_name2idx[f"FrontTransversalMotor_BL"]]
        )
        self.back_right_transversal_indices = torch.tensor(
            [self.actuated_name2idx[f"BackTransversalMotor_FR"], self.actuated_name2idx[f"BackTransversalMotor_BR"]]
        )
        self.back_left_transversal_indices = torch.tensor(
            [self.actuated_name2idx[f"BackTransversalMotor_FL"], self.actuated_name2idx[f"BackTransversalMotor_BL"]]
        )

        self.lateral_motor_limits = (
            torch.tensor(self._task_cfg["env"]["jointLimits"]["lateralMotor"], device=self._device) * torch.pi / 180
        )
        self.transversal_motor_limits = (
            torch.tensor(self._task_cfg["env"]["jointLimits"]["transversalMotor"], device=self._device) * torch.pi / 180
        )

        self.olympus_motor_joint_lower_limits = torch.zeros(
            (1, self._num_actuated), device=self._device, dtype=torch.float
        )
        self.olympus_motor_joint_upper_limits = torch.zeros(
            (1, self._num_actuated), device=self._device, dtype=torch.float
        )

        self._knee_inner_indicies = torch.tensor(
            [self._olympusses.get_dof_index(f"BackKnee_F{side}") for side in ["L", "R"]]
            + [self._olympusses.get_dof_index(f"FrontKnee_B{side}") for side in ["L", "R"]]
        )
        self._knee_outer_indicies = torch.tensor(
            [self._olympusses.get_dof_index(f"FrontKnee_F{side}") for side in ["L", "R"]]
            + [self._olympusses.get_dof_index(f"BackKnee_B{side}") for side in ["L", "R"]]
        )

        self.front_right_knee_indices = torch.tensor(
            [self._olympusses.get_dof_index(f"FrontKnee_FR"), self._olympusses.get_dof_index(f"FrontKnee_BR")]
        )
        self.front_left_knee_indices = torch.tensor(
            [self._olympusses.get_dof_index(f"FrontKnee_FL"), self._olympusses.get_dof_index(f"FrontKnee_BL")]
        )
        self.back_right_knee_indices = torch.tensor(
            [self._olympusses.get_dof_index(f"BackKnee_FR"), self._olympusses.get_dof_index(f"BackKnee_BR")]
        )
        self.back_left_knee_indices = torch.tensor(
            [self._olympusses.get_dof_index(f"BackKnee_FL"), self._olympusses.get_dof_index(f"BackKnee_BL")]
        )

        print(self.olympus_motor_joint_lower_limits.shape)
        print(self.back_transversal_indicies)
        self.olympus_motor_joint_lower_limits[:, self.front_transversal_indicies] = self.transversal_motor_limits[0]
        self.olympus_motor_joint_lower_limits[:, self.back_transversal_indicies] = self.transversal_motor_limits[0]
        self.olympus_motor_joint_lower_limits[:, self.lateral_indicies] = self.lateral_motor_limits[0]

        self.olympus_motor_joint_upper_limits[:, self.front_transversal_indicies] = self.transversal_motor_limits[1]
        self.olympus_motor_joint_upper_limits[:, self.back_transversal_indicies] = self.transversal_motor_limits[1]
        self.olympus_motor_joint_upper_limits[:, self.lateral_indicies] = self.lateral_motor_limits[1]

        self._motor_joint_upper_targets_limits = self.olympus_motor_joint_upper_limits.clone()  # + 15 * torch.pi / 180
        self._motor_joint_lower_targets_limits = self.olympus_motor_joint_lower_limits.clone()  # - 15 * torch.pi / 180

        self.initial_base_pos, self.initial_base_rot = self._olympusses.get_world_poses()
        self.current_policy_targets = self.default_actuated_joints_pos.clone()

        self._last_efforts = torch.zeros((self._num_envs, self._num_actuated), device=self._device)

        self._targets = torch.zeros((self._num_envs, self._num_actuated), device=self._device)
        self._old_targets = torch.zeros((self._num_envs, self._num_actuated), device=self._device)
        self._old_clamped_targets = torch.zeros((self._num_envs, self._num_actuated), device=self._device)
        self._old_guidance_velocity = torch.zeros((self._num_envs, self._num_actuated), device=self._device)

        # observation noise
<<<<<<< HEAD
        self._measurement_bias = torch.zeros((self._num_envs, len(self.actuated_transversal_idx)), device=self._device)
        
=======
        self._measurement_bias = torch.zeros((self._num_envs, len(self.actuated_idx)), device=self._device)
>>>>>>> 1f7b5c61

        self.actions = torch.zeros(
            self._num_envs,
            self.num_actions,
            dtype=torch.float,
            device=self._device,
            requires_grad=False,
        )
        self.last_motor_joint_vel = torch.zeros(
            (self._num_envs, self._num_actuated),
            dtype=torch.float,
            device=self._device,
            requires_grad=False,
        )
        self.last_vel = torch.zeros(
            (self._num_envs, 3),
            dtype=torch.float,
            device=self._device,
            requires_grad=False,
        )
        self.last_actions = torch.zeros(
            (self._num_envs, self.num_actions),
            dtype=torch.float,
            device=self._device,
            requires_grad=False,
        )

        self.joint_targets_old = torch.zeros(
            [self._num_envs, self._num_actions], 
            device=self._device
        )

        self.time_out_buf = torch.zeros_like(self.reset_buf)

        # Initialise envs
        self.initial_root_pos, self.initial_root_rot = self._olympusses.get_world_poses()
        indices = torch.arange(self._olympusses.count, dtype=torch.int64, device=self._device)
        self.reset_idx(indices)

def linear_rescale(x, x_min, x_max):
    """Linearly rescales between min and max, when input is between 0 and 1"""
    return x * (x_max - x_min) + x_min<|MERGE_RESOLUTION|>--- conflicted
+++ resolved
@@ -138,15 +138,9 @@
         # Configure olympus robot instance
 
         olympus = Olympus(
-<<<<<<< HEAD
             prim_path=self.default_zero_env_path + "/Olympus",
             usd_path="/home/grzegorz/workspaces/Olympus-USD/Olympus/v3/olympus_v3_instanceable.usd",
             name="Olympus",
-=======
-            prim_path=self.default_zero_env_path + "/Eurepus",
-            usd_path="/Olympus-ws/Olympus-USD/Eurepus/Eurepus_instanceable_40g.usd",
-            name="Eurepus",
->>>>>>> 1f7b5c61
         )
 
         self._sim_config.apply_articulation_settings(
@@ -234,26 +228,14 @@
         # sample noise
         position_noise = torch.randn_like(motor_joint_pos) * 5 * torch.pi / 180
         velocity_noise = torch.randn_like(motor_joint_vel) * 20 * torch.pi / 180
-<<<<<<< HEAD
-        pole_pos_noise = torch.randn_like(pole_pos) * 2 * torch.pi / 180
-        pole_vel_noise = torch.randn_like(pole_vel) * 2 * torch.pi / 180
-=======
->>>>>>> 1f7b5c61
 
         # Concatenate observations
         obs = torch.cat(
             (
                 motor_joint_pos + self._measurement_bias + position_noise,
                 motor_joint_vel + velocity_noise,
-<<<<<<< HEAD
-                #orient_error.view(-1, 1),
-                pole_pos + pole_pos_noise,
-                pole_vel + pole_vel_noise,
-                # ang_velocity,
-=======
                 base_rotation,
                 ang_velocity,
->>>>>>> 1f7b5c61
             ),
             dim=-1,
         )
@@ -278,15 +260,8 @@
         new_targets = 0.5 * pos_target * (self._motor_joint_upper_targets_limits - self._motor_joint_lower_targets_limits).view(1, -1) \
                     + 0.5 * (self._motor_joint_upper_targets_limits + self._motor_joint_lower_targets_limits).view(1, -1)
         
-<<<<<<< HEAD
-        interpol_coeff = torch.exp(-self._last_orient_error**2 / 0.002).unsqueeze(-1)
-        motor_poses = self._olympusses.get_joint_positions(clone=True, joint_indices=self.actuated_idx)
-        motor_poses[:, 4:] += self._measurement_bias
-        self.current_policy_targets = (1 - interpol_coeff) * new_targets + interpol_coeff * motor_poses
-=======
         interpol_coeff = torch.exp(-self._last_orient_error**2 / 0.001).unsqueeze(-1)
         self.current_policy_targets = (1 - interpol_coeff) * new_targets + interpol_coeff* (self._olympusses.get_joint_positions(clone=True, joint_indices=self.actuated_idx) + self._measurement_bias)
->>>>>>> 1f7b5c61
 
         # clamp targets to avoid self collisions
         self.current_clamped_targets = self._clamp_joint_angels(self.current_policy_targets)
@@ -458,11 +433,7 @@
         self._Kd_rand[indices] = self._Kd + self._Kd*random_factors_Kd * self._domain_rand_percentage
 
         # sample measurement bias
-<<<<<<< HEAD
-        self._measurement_bias[indices] = (torch.rand(num_resets, len(self.actuated_transversal_idx), device=self._device) * 2 - 1) * 2 * torch.pi / 180
-=======
         self._measurement_bias[indices] = (torch.rand(num_resets, len(self.actuated_idx), device=self._device) * 2 - 1) * 2 * torch.pi / 180
->>>>>>> 1f7b5c61
 
         # Reset base position and velocity
 
@@ -819,12 +790,7 @@
         self._old_guidance_velocity = torch.zeros((self._num_envs, self._num_actuated), device=self._device)
 
         # observation noise
-<<<<<<< HEAD
-        self._measurement_bias = torch.zeros((self._num_envs, len(self.actuated_transversal_idx)), device=self._device)
-        
-=======
         self._measurement_bias = torch.zeros((self._num_envs, len(self.actuated_idx)), device=self._device)
->>>>>>> 1f7b5c61
 
         self.actions = torch.zeros(
             self._num_envs,
