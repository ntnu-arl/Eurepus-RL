# Copyright (c) 2018-2022, NVIDIA Corporation
# All rights reserved.
#
# Redistribution and use in source and binary forms, with or without
# modification, are permitted provided that the folloAdductor conditions are met:
#
# 1. Redistributions of source code must retain the above copyright notice, this
#    list of conditions and the folloAdductor disclaimer.
#
# 2. Redistributions in binary form must reproduce the above copyright notice,
#    this list of conditions and the folloAdductor disclaimer in the documentation
#    and/or other materials provided with the distribution.
#
# 3. Neither the name of the copyright holder nor the names of its
#    contributors may be used to endorse or promote products derived from
#    this software without specific prior written permission.
#
# THIS SOFTWARE IS PROVIDED BY THE COPYRIGHT HOLDERS AND CONTRIBUTORS "AS IS"
# AND ANY EXPRESS OR IMPLIED WARRANTIES, INCLUDING, BUT NOT LIMITED TO, THE
# IMPLIED WARRANTIES OF MERCHANTABILITY AND FITNESS FOR A PARTICULAR PURPOSE ARE
# DISCLAIMED. IN NO EVENT SHALL THE COPYRIGHT HOLDER OR CONTRIBUTORS BE LIABLE
# FOR ANY DIRECT, INDIRECT, INCIDENTAL, SPECIAL, EXEMPLARY, OR CONSEQUENTIAL
# DAMAGES (INCLUDING, BUT NOT LIMITED TO, PROCUREMENT OF SUBSTITUTE GOODS OR
# SERVICES; LOSS OF USE, DATA, OR PROFITS; OR BUSINESS INTERRUPTION) HOWEVER
# CAUSED AND ON ANY THEORY OF LIABILITY, WHETHER IN CONTRACT, STRICT LIABILITY,
# OR TORT (INCLUDING NEGLIGENCE OR OTHERWISE) ARISING
#  IN ANY WAY OUT OF THE USE
# OF THIS SOFTWARE, EVEN IF ADVISED OF THE POSSIBILITY OF SUCH DAMAGE.

import torch
from torch.distributions import Uniform

from omniisaacgymenvs.tasks.base.rl_task import RLTask
from omniisaacgymenvs.tasks.utils.usd_utils import set_drive

from omni.isaac.core.utils.torch.rotations import (
    quat_rotate,
    quat_mul,
    get_euler_xyz,
    quat_diff_rad,
    quat_from_euler_xyz,
    quat_from_angle_axis,
)
from omni.isaac.core.utils.types import ArticulationAction
from omni.isaac.core.utils.prims import get_prim_at_path


from Robot import Olympus, OlympusView, OlympusSpring, OlympusForwardKinematics
from utils.olympus_logger import OlympusLogger


class OlympusTask(RLTask):
    def __init__(self, name, sim_config, env, offset=None) -> None:
        self._sim_config = sim_config
        self._cfg = sim_config.config
        self._task_cfg = sim_config.task_config

        # reward scales
        self.rew_scales = {}
        self.rew_scales["r_orient"] = self._task_cfg["env"]["learn"]["rOrientRewardScale"]
        self.rew_scales["r_base_acc"] = self._task_cfg["env"]["learn"]["rBaseAccRewardScale"]
        self.rew_scales["r_action_clip"] = self._task_cfg["env"]["learn"]["rActionClipRewardScale"]
        self.rew_scales["r_torque_clip"] = self._task_cfg["env"]["learn"]["rTorqueClipRewardScale"]
        self.rew_scales["r_collision"] = self._task_cfg["env"]["learn"]["rCollisionRewardScale"]
<<<<<<< HEAD
        self.rew_scales["r_inside_threshold"] = self._task_cfg["env"]["learn"]["rInsideThresholdRewardScale"]
        self.rew_scales["r_is_done"] = self._task_cfg["env"]["learn"]["rIsDoneRewardScale"]
=======
        self.rew_scales["r_is_done"] = self._task_cfg["env"]["learn"]["rIsDoneRewardScale"]
        self.rew_scales["r_inside_threshold"] = self._task_cfg["env"]["learn"]["rInsideThresholdRewardScale"]
>>>>>>> 3b5657d0
        self.rew_scales["total"] = self._task_cfg["env"]["learn"]["rewardScale"]
        self.rew_scales["r_orient_integral"] = self._task_cfg["env"]["learn"]["rOrientIntegralRewardScale"]
        self.rew_scales["r_joint_acc"] = self._task_cfg["env"]["learn"]["rJointAccRewardScale"]
        self.rew_scales["r_velocity"] = self._task_cfg["env"]["learn"]["rVelocity"]
        self.rew_scales["r_change_dir"] = self._task_cfg["env"]["learn"]["rChangeDir"]
        self.rew_scales["r_regularize"] = self._task_cfg["env"]["learn"]["rRegularize"]


        # base init state
        pos = self._task_cfg["env"]["baseInitState"]["pos"]
        rot = self._task_cfg["env"]["baseInitState"]["rot"]
        v_lin = self._task_cfg["env"]["baseInitState"]["vLinear"]
        v_ang = self._task_cfg["env"]["baseInitState"]["vAngular"]
        self.base_init_state = pos + rot + v_lin + v_ang

        # default joint positions
        self.named_default_joint_angles = self._task_cfg["env"]["defaultJointAngles"]

        # other
        self.dt = self._task_cfg["sim"]["dt"]  # 1/60
        self._controlFrequencyInv = self._task_cfg["env"]["controlFrequencyInv"]
        self.max_episode_length_s = self._task_cfg["env"]["learn"]["episodeLength_s"]
        self.max_episode_length = int(self.max_episode_length_s / (self.dt * self._controlFrequencyInv) + 0.5)
        self.Kp = self._task_cfg["env"]["control"]["stiffness"]
        self.Kd = self._task_cfg["env"]["control"]["damping"]
        self.max_torque = self._task_cfg["env"]["control"]["max_torque"]
        self._max_joint_vel = self._task_cfg["env"]["jointLimits"]["maxJointVelocity"] * torch.pi / 180

        # TODO:
        # Do we need to scale our rewards?

        # for key in self.rew_scales.keys():
        #     self.rew_scales[key] *= self.dt

        self._num_envs = self._task_cfg["env"]["numEnvs"]
        self._olympus_translation = torch.tensor(self._task_cfg["env"]["baseInitState"]["pos"])
        self._env_spacing = self._task_cfg["env"]["envSpacing"]
        self._num_observations = 31
        self._num_actions = 24 #12
        self._num_articulated_joints = 20


        self._max_transversal_motor_diff = (
            self._task_cfg["env"]["jointLimits"]["maxTransversalMotorDiff"] * torch.pi / 180
        )
        self._max_transversal_motor_sum = (
            self._task_cfg["env"]["jointLimits"]["maxTransversalMotorSum"] * torch.pi / 180
        )

        RLTask.__init__(self, name, env)

        self.joint_vel_old = torch.zeros([self._num_envs, self._num_actions], device=self._device)
        self.joint_targets_old = torch.zeros([self._num_envs, self._num_actions], device=self._device)

        # Random initial euler angles after reset
        self._roll_sampler = Uniform(torch.tensor(-torch.pi, device=self._device), torch.pi)
        self._pitch_sampler = Uniform(torch.tensor(-torch.pi, device=self._device), torch.pi)
        self._yaw_sampler = Uniform(torch.tensor(-torch.pi, device=self._device), torch.pi)

        # Initialise curriculum
        self._n_curriculum_levels = self._task_cfg["env"]["learn"]["cNumberOfLevels"]
        self._n_times_level_completed = torch.zeros(
            (self.num_envs,), device=self._device
        )  # how many times the robot has completed the current level
        self._next_level_threshold = self._task_cfg["env"]["learn"][
            "cNextLevelThreshold"
        ]  # need to complete level this number of times to go to next level
        if self._cfg["test"]:
            self._current_curriculum_levels = (self._n_curriculum_levels - 2) * torch.ones(
                (self.num_envs,), dtype=torch.long, device=self._device
            )
        else:
            self._current_curriculum_levels = 0 * torch.ones((self.num_envs,), dtype=torch.long, device=self._device)

        # Define orientation error to be accepted as completed
        self._finished_orient_error_threshold = self._task_cfg["env"]["learn"]["angleErrorThreshold"] * torch.pi / 180
        self._inside_threshold = torch.zeros((self.num_envs,), device=self._device)
        self.last_orient_error = torch.pi * torch.ones((self.num_envs,), device=self._device)

        # Define reward intergral
        self._orient_error_integral = torch.zeros((self.num_envs,), device=self._device)

        # Initialize logger
        self._obs_count = 0
        self._logger = OlympusLogger()

        self.zero_rot = quat_from_euler_xyz(
            roll=torch.zeros(self.num_envs, device=self._device),
            pitch=torch.zeros(self.num_envs, device=self._device),
            yaw=torch.zeros(self.num_envs, device=self._device),
        )

<<<<<<< HEAD
        # 5 order FIR filter
        
        self._filter_coeffs = torch.tensor([
            0.0223781268042475,
            0.135783019460217,
            0.341838853735535,
            0.341838853735535,
            0.135783019460217,
            0.0223781268042475
        ], device=self._device)
        self._filter_order = len(self._filter_coeffs)
        self._last_n_actions = torch.zeros((self.num_envs, self._num_actions, self._filter_order), device=self._device)

=======
        # Define orientation error to be accepted as completed
        self._finished_orient_error_threshold = 2 * torch.pi / 180
        self._inside_threshold = torch.zeros((self.num_envs,), device=self._device)
>>>>>>> 3b5657d0
        return

    def set_up_scene(self, scene) -> None:
        self.get_olympus()
        super().set_up_scene(scene, replicate_physics=False)
        self._olympusses = OlympusView(prim_paths_expr="/World/envs/.*/Olympus/Body", name="olympusview")

        scene.add(self._olympusses)
        scene.add(self._olympusses._knees)
        scene.add(self._olympusses._base)

        scene.add(self._olympusses.MotorHousing_FL)
        scene.add(self._olympusses.FrontMotor_FL)
        scene.add(self._olympusses.BackMotor_FL)
        scene.add(self._olympusses.FrontKnee_FL)
        scene.add(self._olympusses.BackKnee_FL)

        scene.add(self._olympusses.MotorHousing_FR)
        scene.add(self._olympusses.FrontMotor_FR)
        scene.add(self._olympusses.BackMotor_FR)
        scene.add(self._olympusses.FrontKnee_FR)
        scene.add(self._olympusses.BackKnee_FR)

        scene.add(self._olympusses.MotorHousing_BL)
        scene.add(self._olympusses.FrontMotor_BL)
        scene.add(self._olympusses.BackMotor_BL)
        scene.add(self._olympusses.FrontKnee_BL)
        scene.add(self._olympusses.BackKnee_BL)

        scene.add(self._olympusses.MotorHousing_BR)
        scene.add(self._olympusses.FrontMotor_BR)
        scene.add(self._olympusses.BackMotor_BR)
        scene.add(self._olympusses.FrontKnee_BR)
        scene.add(self._olympusses.BackKnee_BR)
        return

    def get_olympus(self):
        olympus = Olympus(
            prim_path=self.default_zero_env_path + "/Olympus",
<<<<<<< HEAD
            usd_path="/Olympus-ws/Olympus-USD/Olympus/v2/olympus_v2_reorient_instanceable.usd",  # C:/Users/Finn/OneDrive - NTNU/Dokumenter/TERMIN 9/Project/Olympus-USD/Olympus/v2/olympus_v2_instanceable.usd
=======
            usd_path="/Olympus-ws/Olympus-USD/Olympus/v2/olympus_v2_instanceable.usd",  # C:/Users/Finn/OneDrive - NTNU/Dokumenter/TERMIN 9/Project/Olympus-USD/Olympus/v2/olympus_v2_instanceable.usd
>>>>>>> 3b5657d0
            name="Olympus",
            translation=self._olympus_translation,
        )

        self._sim_config.apply_articulation_settings(
            "Olympus",
            get_prim_at_path(olympus.prim_path),
            self._sim_config.parse_actor_config("Olympus"),
        )
        # Configure joint properties
        joint_paths = []

        for quadrant in ["FR", "FL", "BR", "BL"]:
            joint_paths.append(f"Body/LateralMotor_{quadrant}")
            joint_paths.append(f"MotorHousing_{quadrant}/FrontTransversalMotor_{quadrant}")
            joint_paths.append(f"MotorHousing_{quadrant}/BackTransversalMotor_{quadrant}")
        for joint_path in joint_paths:
            set_drive(
                f"{olympus.prim_path}/{joint_path}",
                "angular",
                "position",
                0,
                self.Kp,
                self.Kd,
                self.max_torque,
            )
        self.default_articulated_joints_pos = torch.zeros(
            (self.num_envs, self._num_articulated_joints),
            dtype=torch.float,
            device=self.device,
            requires_grad=False,
        )
        self.default_actuated_joints_pos = torch.zeros(
            (self.num_envs, 12),  # self._num_actuated),
            dtype=torch.float,
            device=self.device,
            requires_grad=False,
        )
        dof_names = olympus.dof_names
        for i in range(self._num_articulated_joints):
            name = dof_names[i]
            angle = self.named_default_joint_angles[name]
            self.default_articulated_joints_pos[:, i] = angle

    def get_observations(self) -> dict:
        # Read motor observations
        motor_joint_pos = self._olympusses.get_joint_positions(clone=False, joint_indices=self.actuated_idx)
        motor_joint_vel = self._olympusses.get_joint_velocities(clone=False, joint_indices=self.actuated_idx)

        # Read base rotation
        _, base_rotation = self._olympusses.get_world_poses(clone=False)
        _, base_pitch, _ = get_euler_xyz(base_rotation)

        # Read base angular velocity
        root_velocities = self._olympusses.get_velocities(clone=False)
        ang_velocity = root_velocities[:, 3:6]
        base_angular_vel_pitch = ang_velocity[:, 1]

        # Make dimensions of pitch and ang_vel_pitch fit that of motor_joint_pos and motor_joint_vel
        base_pitch = base_pitch.unsqueeze(dim=-1)
        base_pitch[base_pitch > torch.pi] -= 2 * torch.pi
        base_angular_vel_pitch = base_angular_vel_pitch.unsqueeze(dim=-1)

        # Concatenate observations
        obs = torch.cat(
            (
                motor_joint_pos,
                motor_joint_vel,
                base_rotation,
                ang_velocity,
            ),
            dim=-1,
        )

        nan_obs = torch.cat(
            (
                motor_joint_pos,
                motor_joint_vel,
                base_rotation,
                root_velocities,
            ),
            dim=-1,
        )

        nan_mask = torch.isnan(obs)
        obs[nan_mask] = 0

        full_nan_mask = torch.isnan(nan_obs)
        self.any_nan_obs_mask = torch.any(full_nan_mask,dim=-1)


        self.obs_buf = obs.clone()

        observations = {self._olympusses.name: {"obs_buf": self.obs_buf}}

        return observations

    def pre_physics_step(self) -> None:
        """
        Prepares the quadroped for the next physichs step.
        NB this has to be done before each call to world.step().
        NB this method does not acceopt control signals as input,
        please see the apply_contol method.
        """

        # Check if simulation is running
        if not self._env._world.is_playing():
            return

        # Calculate spring
        # spring_actions = self.spring.forward()

        # Handle resets
        reset_env_ids = self.reset_buf.nonzero(as_tuple=False).squeeze(-1)
        if len(reset_env_ids) > 0:
            self.reset_idx(reset_env_ids)
            # spring_actions.joint_efforts[reset_env_ids, :] = 0

        # Apply spring
        # self._olympusses.apply_action(spring_actions)
    
    def post_physics_step(self):
        """ Processes RL required computations for observations, states, rewards, resets, and extras.
            Also maintains progress buffer for tracking step count per environment.

        Returns:
            obs_buf(torch.Tensor): Tensor of observation data.
            rew_buf(torch.Tensor): Tensor of rewards data.
            reset_buf(torch.Tensor): Tensor of resets/dones data.
            extras(dict): Dictionary of extras data.
        """

        self.progress_buf[:] += 1

        if self._env._world.is_playing():
            self.get_observations()
            self.get_states()
            self.is_done()
            self.calculate_metrics()
            self.get_extras()

        return self.obs_buf, self.rew_buf, self.reset_buf, self.extras

    def apply_control(self, actions) -> None:
        """
        Apply control signals to the quadropeds.
        """
        # Apply filter 
        # self._last_n_actions[:, :, 1:] = self._last_n_actions[:, :, :-1]
        # self._last_n_actions[:, :, 0] = actions.clone()
        # new_targets = torch.matmul(self._last_n_actions, self._filter_coeffs)

        # Dont apply filter
        new_targets = actions.clone()
        pos_target = new_targets[:, :12]
        interpol_coeff = (new_targets[:, 12:] + 1) / 2

        # lineraly interpolate between min and max
        new_targets = 0.5 * pos_target * (
            self._motor_joint_upper_targets_limits - self._motor_joint_lower_targets_limits
        ).view(1, -1) + 0.5 * (self._motor_joint_upper_targets_limits + self._motor_joint_lower_targets_limits).view(
            1, -1
        )

        self.current_policy_targets = (1 - interpol_coeff) * new_targets + interpol_coeff * self._olympusses.get_joint_positions(clone=True, joint_indices=self.actuated_idx)
        # self.current_policy_targets += actions * self._max_joint_vel * self.dt * self._controlFrequencyInv

        # clamp targets to avoid self collisions
        self.current_clamped_targets = self._clamp_joint_angels(self.current_policy_targets)

        # Set targets
        self._olympusses.set_joint_position_targets(self.current_clamped_targets, joint_indices=self.actuated_idx)

    def reset_idx(self, env_ids):
        num_resets = len(env_ids)
        # Set initial joint states
        # For test:
        if self._cfg["test"]:
            dof_pos = self.default_articulated_joints_pos[env_ids]
        # For train: randomize joint states
        else:
            front_transversal = torch.rand((num_resets * 4,), device=self._device)
            # front_transversal = linear_rescale(front_transversal, *self.transversal_motor_limits)
            front_transversal = linear_rescale(
                front_transversal,
                torch.tensor(5.0, device=self._device).deg2rad(),
                torch.tensor(100.0, device=self._device).deg2rad(),
            )
            back_transversal = torch.rand((num_resets * 4,), device=self._device)
            # back_transversal_min = torch.max(
            #     self._max_transversal_motor_diff - front_transversal, self.transversal_motor_limits[0]
            # )
            # back_transversal_max = torch.min(
            #     self._max_transversal_motor_sum - front_transversal, self.transversal_motor_limits[1]
            # )
            # back_transversal = linear_rescale(back_transversal, back_transversal_min, back_transversal_max)
            back_transversal = linear_rescale(
                back_transversal,
                torch.tensor(5.0, device=self._device).deg2rad(),
                torch.tensor(100.0, device=self._device).deg2rad(),
            )

            knee_outer, knee_inner, _ = self._forward_kin._calculate_knee_angles(front_transversal, back_transversal)

            lateral = torch.rand((num_resets * 4,), device=self._device)
            # lateral = linear_rescale(lateral, *self.lateral_motor_limits)
            lateral = linear_rescale(
                lateral,
                torch.tensor(-100.0, device=self._device).deg2rad(),
                torch.tensor(10.0, device=self._device).deg2rad(),
            )

            dof_pos = self.default_articulated_joints_pos[env_ids]
            dof_pos[:, self.actuated_lateral_idx] = lateral.reshape((num_resets, 4))
            dof_pos[:, self.front_transversal_indicies] = front_transversal.reshape((num_resets, 4))
            dof_pos[:, self.back_transversal_indicies] = back_transversal.reshape((num_resets, 4))
            dof_pos[:, self._knee_outer_indicies] = knee_outer.reshape((num_resets, 4))
            dof_pos[:, self._knee_inner_indicies] = knee_inner.reshape((num_resets, 4))

        dof_vel = torch.zeros((num_resets, self._olympusses.num_dof), device=self._device)

        # Set initial motor targets
        self.current_policy_targets[env_ids] = dof_pos[:, self.actuated_idx]
        self._olympusses.set_joint_position_targets(
            self.current_policy_targets[env_ids], indices=env_ids, joint_indices=self.actuated_idx
        )

        # Set initial root states
        root_vel = torch.zeros((num_resets, 6), device=self._device)

        # Get random roll pitch and yaw
        roll = self._roll_sampler.sample((num_resets,))
        # roll[self._current_curriculum_levels[env_ids] == 0] = 0
        pitch = self._pitch_sampler.sample((num_resets,))
        yaw = self._yaw_sampler.sample((num_resets,))
        # yaw[self._current_curriculum_levels[env_ids] == 0] = 0

        rand_rot = quat_from_euler_xyz(roll, pitch, yaw)

        # Apply resets
        indices = env_ids.to(dtype=torch.int32)
        self._olympusses.set_world_poses(
            self.initial_root_pos[env_ids].clone(),
            rand_rot,
            indices,
        )
        self._olympusses.set_velocities(root_vel, indices)

        self._olympusses.set_joint_positions(dof_pos, indices)
        self._olympusses.set_joint_velocities(dof_vel, indices)

        self._orient_error_integral[env_ids] = 0

        # Bookkeeping
        self.reset_buf[env_ids] = 0
        self.progress_buf[env_ids] = 0
        self.last_actions[env_ids] = 0.0
        self.last_motor_joint_vel[env_ids] = 0.0
        self._last_n_actions[env_ids] = 0.0

    def post_reset(self):
        self._forward_kin = OlympusForwardKinematics(self._device)
        self.spring = OlympusSpring(k=400, olympus_view=self._olympusses, equality_dist=0.2, pulley_radius=0.02)

        self.actuated_name2idx = {}
        for i, name in enumerate(self._olympusses.dof_names):
            if "Knee" not in name:
                self.actuated_name2idx[name] = i

        self.actuated_transversal_name2idx = {}
        for i, name in enumerate(self._olympusses.dof_names):
            if "Transversal" in name:
                self.actuated_transversal_name2idx[name] = i

        self.actuated_lateral_name2idx = {}
        for i, name in enumerate(self._olympusses.dof_names):
            if "Lateral" in name:
                self.actuated_lateral_name2idx[name] = i

        self.actuated_idx = torch.tensor(list(self.actuated_name2idx.values()), dtype=torch.long)

        self._num_actuated = len(self.actuated_idx)

        self.actuated_transversal_idx = torch.tensor(
            list(self.actuated_transversal_name2idx.values()), dtype=torch.long
        )

        self.actuated_lateral_idx = torch.tensor(list(self.actuated_lateral_name2idx.values()), dtype=torch.long)

        self.front_transversal_indicies = torch.tensor(
            [self.actuated_name2idx[f"FrontTransversalMotor_{quad}"] for quad in ["FL", "FR", "BL", "BR"]]
        )
        self.back_transversal_indicies = torch.tensor(
            [self.actuated_name2idx[f"BackTransversalMotor_{quad}"] for quad in ["FL", "FR", "BL", "BR"]]
        )
        self.lateral_indicies = torch.tensor(
            [self.actuated_name2idx[f"LateralMotor_{quad}"] for quad in ["FL", "FR", "BL", "BR"]]
        )

        self.lateral_motor_limits = (
            torch.tensor(self._task_cfg["env"]["jointLimits"]["lateralMotor"], device=self._device) * torch.pi / 180
        )
        self.transversal_motor_limits = (
            torch.tensor(self._task_cfg["env"]["jointLimits"]["transversalMotor"], device=self._device) * torch.pi / 180
        )

        self.olympus_motor_joint_lower_limits = torch.zeros(
            (1, self._num_actuated), device=self._device, dtype=torch.float
        )
        self.olympus_motor_joint_upper_limits = torch.zeros(
            (1, self._num_actuated), device=self._device, dtype=torch.float
        )

        self._knee_inner_indicies = torch.tensor(
            [self._olympusses.get_dof_index(f"BackKnee_F{side}") for side in ["L", "R"]]
            + [self._olympusses.get_dof_index(f"FrontKnee_B{side}") for side in ["L", "R"]]
        )
        self._knee_outer_indicies = torch.tensor(
            [self._olympusses.get_dof_index(f"FrontKnee_F{side}") for side in ["L", "R"]]
            + [self._olympusses.get_dof_index(f"BackKnee_B{side}") for side in ["L", "R"]]
        )

        self.olympus_motor_joint_lower_limits[:, self.front_transversal_indicies] = self.transversal_motor_limits[0]
        self.olympus_motor_joint_lower_limits[:, self.back_transversal_indicies] = self.transversal_motor_limits[0]
        self.olympus_motor_joint_lower_limits[:, self.lateral_indicies] = self.lateral_motor_limits[0]

        self.olympus_motor_joint_upper_limits[:, self.front_transversal_indicies] = self.transversal_motor_limits[1]
        self.olympus_motor_joint_upper_limits[:, self.back_transversal_indicies] = self.transversal_motor_limits[1]
        self.olympus_motor_joint_upper_limits[:, self.lateral_indicies] = self.lateral_motor_limits[1]

        self._motor_joint_upper_targets_limits = self.olympus_motor_joint_upper_limits.clone()  # + 15 * torch.pi / 180
        self._motor_joint_lower_targets_limits = self.olympus_motor_joint_lower_limits.clone()  # - 15 * torch.pi / 180

        self.initial_root_pos, self.initial_root_rot = self._olympusses.get_world_poses()
        self.current_policy_targets = self.default_actuated_joints_pos.clone()

        self.actions = torch.zeros(
            self._num_envs,
            self.num_actions,
            dtype=torch.float,
            device=self._device,
            requires_grad=False,
        )
        self.last_motor_joint_vel = torch.zeros(
            (self._num_envs, self._num_actuated),
            dtype=torch.float,
            device=self._device,
            requires_grad=False,
        )
        self.last_vel = torch.zeros(
            (self._num_envs, 3),
            dtype=torch.float,
            device=self._device,
            requires_grad=False,
        )
        self.last_actions = torch.zeros(
            (self._num_envs, self.num_actions),
            dtype=torch.float,
            device=self._device,
            requires_grad=False,
        )

        self.time_out_buf = torch.zeros_like(self.reset_buf)

        # randomize all envs
        indices = torch.arange(self._olympusses.count, dtype=torch.int64, device=self._device)
        self.reset_idx(indices)

    def calculate_metrics(self) -> None:
        # Read base rotation
        base_position, base_rotation = self._olympusses.get_world_poses(clone=False)

<<<<<<< HEAD
        # Calculate rew_{orient}
=======
>>>>>>> 3b5657d0
        # Quat error
        base_target = self.zero_rot
        orient_error = torch.abs(quat_diff_rad(base_rotation, base_target))
        rew_orient = torch.exp(-orient_error / 0.7) * self.rew_scales["r_orient"]
        # rew_orient[self._inside_threshold] = 0
        # rew_orient = -orient_error * self.rew_scales["r_orient"]
        # rew_orient = (torch.pi - orient_error) / torch.pi * self.rew_scales["r_orient"]

        self._orient_error_integral += orient_error * self.dt * self._controlFrequencyInv
        rew_integral = -self._orient_error_integral**2 * self.rew_scales["r_orient_integral"]

        # Calculate rew_orient_diff
        rew_orient_diff = (self.last_orient_error - orient_error) / self.dt * 0

        # Calculate rew_{base_acc}
        root_velocities = self._olympusses.get_velocities(clone=False)
        velocity = root_velocities[:, 0:3]
        rew_base_acc = (
            -torch.norm((velocity - self.last_vel) / (self.dt * self._controlFrequencyInv), dim=1) ** 2
            * self.rew_scales["r_base_acc"]
        )

        # Calculate rew_{action_clip}
        rew_action_clip = (
            -torch.norm(self.current_policy_targets - self.current_clamped_targets, dim=1) ** 2
            * self.rew_scales["r_action_clip"]
        )


        # Calculate rew_{torque_clip}
        motor_joint_pos = self._olympusses.get_joint_positions(clone=False, joint_indices=self.actuated_idx)
        motor_joint_vel = self._olympusses.get_joint_velocities(clone=False, joint_indices=self.actuated_idx)
        commanded_torques = self.Kp * (self.current_policy_targets - motor_joint_pos) - self.Kd * motor_joint_vel
        applied_torques = commanded_torques.clamp(-self.max_torque, self.max_torque)
        rew_torque_clip = (
            -torch.norm(commanded_torques - applied_torques, dim=1) ** 2 * self.rew_scales["r_torque_clip"]
        )

        # calculate rew_{joint_acc}
        joint_acc = (motor_joint_vel - self.last_motor_joint_vel) / (self.dt * self._controlFrequencyInv)
        rew_joint_acc = -torch.norm(joint_acc, dim=1) ** 2 * self.rew_scales["r_joint_acc"]

        # Calculate rew_{velocity}
        rew_velocity = (
            -torch.norm(motor_joint_vel, dim = -1) **2 * self.rew_scales["r_velocity"] 
        )

        # Calculate rew_{change_dir}
        sign = motor_joint_vel*self.joint_vel_old
        changed_dir_mask = sign < 0
        rew_change_dir = - changed_dir_mask.float().sum(dim=-1) * self.rew_scales["r_change_dir"] * rew_orient *1.5
        self.joint_vel_old = motor_joint_vel

        # Calculate rew_{regularize}
        rew_regularize = -torch.norm(applied_torques-self.joint_targets_old, dim=-1) * self.rew_scales["r_regularize"] * rew_orient * 1.5
        self.joint_targets_old = applied_torques

        # Calculate rew_{collision}
<<<<<<< HEAD
        rew_collision = -self._collision_buff.clone().float() * self.rew_scales["r_collision"] 

        # Calculate inside threshold reward
        rew_innside_threshold = self._inside_threshold.clone().float() * self.rew_scales["r_inside_threshold"]

        # Calculate rew_{is_done}
        rew_is_done = torch.zeros_like(self._time_out, dtype=torch.float)
        rew_is_done[self._time_out] = (torch.pi/2 - orient_error[self._time_out]) * self.rew_scales["r_is_done"]
=======
        rew_collision = -self._collision_buff.clone().float() * self.rew_scales["r_collision"]
>>>>>>> 3b5657d0

        # Calculate rew_{is_done}
        self.rew_is_done = torch.zeros_like(self.time_out, dtype=torch.float)
        self.rew_is_done[self.time_out] = (torch.pi/2 -orient_error[self.time_out]) * self.rew_scales["r_is_done"] #torch.pi/2


        # Calculate inside threshold reward
        self._inside_threshold = (
                torch.abs(quat_diff_rad(base_rotation, self.zero_rot)) < self._finished_orient_error_threshold
            ).logical_and(self.time_out)
        rew_innside_threshold = self._inside_threshold.clone().float() * self.rew_scales["r_inside_threshold"]


        # Calculate total reward
        total_reward = (
<<<<<<< HEAD
            rew_orient
            + rew_integral
            + rew_base_acc
            + rew_action_clip
            + rew_torque_clip
            + rew_collision
            + rew_innside_threshold
            + rew_is_done
            + rew_orient_diff
            + rew_velocity
            + rew_change_dir
            + rew_regularize
            + rew_joint_acc
=======
            rew_orient + self.rew_is_done + rew_innside_threshold + rew_torque_clip # + rew_collision + rew_base_acc + rew_action_clip + rew_torque_clip 
>>>>>>> 3b5657d0
        ) * self.rew_scales["total"]

        total_reward[self.any_nan_obs_mask] = 0

        # Add rewards to tensorboard log
        self.extras["detailed_rewards/collision"] = rew_collision.sum()
        self.extras["detailed_rewards/base_acc"] = rew_base_acc.sum()
        self.extras["detailed_rewards/action_clip"] = rew_action_clip.sum()
        self.extras["detailed_rewards/joint_acc"] = rew_joint_acc.sum()
        self.extras["detailed_rewards/torque_clip"] = rew_torque_clip.sum()
        self.extras["detailed_rewards/orient"] = rew_orient.sum()
<<<<<<< HEAD
        self.extras["detailed_rewards/orient_integral"] = rew_integral.sum()
        self.extras["detailed_rewards/orient_diff"] = rew_orient_diff.sum()
        self.extras["detailed_rewards/inside_threshold"] = rew_innside_threshold.sum()
        self.extras["detailed_rewards/is_done"] = rew_is_done.sum()
        self.extras["detailed_rewards/velocity"] = rew_velocity.sum()
        self.extras["detailed_rewards/regularize"] = rew_regularize.sum()
        self.extras["detailed_rewards/change_dir"] = rew_change_dir.sum()
        self.extras["detailed_rewards/total_reward"] = total_reward.sum()
=======
        self.extras["detailed_rewards/is_done"] = self.rew_is_done.sum()
        self.extras["detailed_rewards/is_within_threshold"] = rew_innside_threshold.sum()
        self.extras["detailed_rewards/total_reword"] = total_reward.sum()

>>>>>>> 3b5657d0

        # Save last values
        self.last_actions = self.actions.clone()
        self.last_motor_joint_vel = motor_joint_vel.clone()
        self.last_vel = velocity.clone()
        self.last_orient_error = orient_error.clone()

        # Place total reward in buffer
        self.rew_buf = total_reward.detach().clone()

    def is_done(self) -> None:
<<<<<<< HEAD
        # Get collisions
        self._collision_buff = self._olympusses.is_collision()
        # Get timeout
        self._time_out = self.progress_buf >= self.max_episode_length - 1
        # Get joint violations
        motor_joint_pos = self._olympusses.get_joint_positions(clone=False, joint_indices=self.actuated_idx)
        motor_joint_pos_clamped = self._clamp_joint_angels(motor_joint_pos)
        motor_joint_violations = (torch.abs(motor_joint_pos - motor_joint_pos_clamped) > 1e-6).any(dim=1)
        self._collision_buff = self._collision_buff.logical_or(motor_joint_violations)

        # Combine resets
        reset = self._time_out.logical_or(self._collision_buff)

        # Calculate if curriculum should be updated:
        if not self._cfg["test"] and self._time_out.any():
            _, base_rotation = self._olympusses.get_world_poses(clone=False)
            orient_error = torch.abs(quat_diff_rad(base_rotation, self.zero_rot))
            self._inside_threshold = (orient_error < self._finished_orient_error_threshold).logical_and(self._time_out)
            not_inside_threshold = (orient_error >= self._finished_orient_error_threshold).logical_and(self._time_out)
            self._n_times_level_completed += self._inside_threshold.int()
            self._n_times_level_completed[
                not_inside_threshold
            ] = 0  # reset t0 zero, must complete n_times with no exceptions

            should_upgrade_level = self._n_times_level_completed == self._next_level_threshold
            self._current_curriculum_levels += (should_upgrade_level).int()

            self._current_curriculum_levels %= self._n_curriculum_levels  # go back to level 0 when gone through all
            self._n_times_level_completed[should_upgrade_level] = 0  # reset level completer counter

            # log levels
            for i in range(self._n_curriculum_levels):
                self.extras[f"curriculum/{i}"] = (self._current_curriculum_levels == i).sum()
        else:
            self._inside_threshold = torch.zeros_like(self._time_out)

        self.extras["curriculum/n_times_level_completed"] = self._n_times_level_completed.sum() / self.num_envs
=======
        self._collision_buff = self._olympusses.is_collision()
        # reset agents
        self.time_out = self.progress_buf >= self.max_episode_length - 1
        reset = torch.logical_or(self.time_out, self._collision_buff)
        reset = torch.logical_or(reset, self.any_nan_obs_mask)


        # # Calculate if curriculum should be updated:
        # if not self._cfg["test"] and time_out.any():
        #     _, base_rotation = self._olympusses.get_world_poses(clone=False)
        #     inside_threshold = (
        #         torch.abs(quat_diff_rad(base_rotation, self.zero_rot)) < self._finished_orient_error_threshold
        #     ).logical_and(time_out)
        #     not_inside_threshold = (
        #         torch.abs(quat_diff_rad(base_rotation, self.zero_rot)) >= self._finished_orient_error_threshold
        #     ).logical_and(time_out)
        #     self._n_times_level_completed += inside_threshold.int()
        #     self._n_times_level_completed[
        #         not_inside_threshold
        #     ] = 0  # reset t0 zero, must complete n_times with no exceptions

        #     should_upgrade_level = self._n_times_level_completed == self._next_level_threshold
        #     self._current_curriculum_levels += (should_upgrade_level).int()

        #     self._current_curriculum_levels %= self._n_curriculum_levels  # go back to level 0 when gone through all
        #     self._current_curriculum_values = self._curriculum_levels.expand(self.num_envs, -1)[
        #         torch.arange(self.num_envs), self._current_curriculum_levels.long()
        #     ]

        #     self._n_times_level_completed[should_upgrade_level] = 0  # reset level completer counter

        #     # log levels
        #     for i in range(self._n_curriculum_levels):
        #         self.extras[f"curriculum/{i}"] = (self._current_curriculum_levels == i).sum()
>>>>>>> 3b5657d0

        # Reset buf might already be set to 1 if nan values are detected
        self.reset_buf = torch.logical_or(reset, self.reset_buf)

    def post_physics_step(self):
        """Processes RL required computations for observations, states, rewards, resets, and extras.
            Also maintains progress buffer for tracking step count per environment.

        Returns:
            obs_buf(torch.Tensor): Tensor of observation data.
            rew_buf(torch.Tensor): Tensor of rewards data.
            reset_buf(torch.Tensor): Tensor of resets/dones data.
            extras(dict): Dictionary of extras data.
        """

        self.progress_buf[:] += 1

        if self._env._world.is_playing():
            self.is_done()
            self.calculate_metrics()
            self.get_observations()
            self.get_states()
            self.get_extras()

        return self.obs_buf, self.rew_buf, self.reset_buf, self.extras

    def _clamp_joint_angels(self, joint_targets):
        joint_targets = joint_targets.clamp(
            self._motor_joint_lower_targets_limits, self._motor_joint_upper_targets_limits
        )

        front_pos = joint_targets[:, self.front_transversal_indicies]
        back_pos = joint_targets[:, self.back_transversal_indicies]

        motor_joint_sum = (front_pos + back_pos) - self._max_transversal_motor_diff
        clamp_mask = motor_joint_sum < 0
        front_pos[clamp_mask] -= motor_joint_sum[clamp_mask] / 2
        back_pos[clamp_mask] -= motor_joint_sum[clamp_mask] / 2

        clamp_mask_wide = motor_joint_sum > self._max_transversal_motor_sum
        front_pos[clamp_mask_wide] -= (motor_joint_sum[clamp_mask_wide] - self._max_transversal_motor_sum) / 2
        back_pos[clamp_mask_wide] -= (motor_joint_sum[clamp_mask_wide] - self._max_transversal_motor_sum) / 2

        joint_targets[:, self.front_transversal_indicies] = front_pos
        joint_targets[:, self.back_transversal_indicies] = back_pos
<<<<<<< HEAD
        return joint_targets


def linear_rescale(x, x_min, x_max):
    """Linearly rescales between min and max, when input is between 0 and 1"""
    return x * (x_max - x_min) + x_min
=======
        return joint_targets
>>>>>>> 3b5657d0
<|MERGE_RESOLUTION|>--- conflicted
+++ resolved
@@ -62,13 +62,8 @@
         self.rew_scales["r_action_clip"] = self._task_cfg["env"]["learn"]["rActionClipRewardScale"]
         self.rew_scales["r_torque_clip"] = self._task_cfg["env"]["learn"]["rTorqueClipRewardScale"]
         self.rew_scales["r_collision"] = self._task_cfg["env"]["learn"]["rCollisionRewardScale"]
-<<<<<<< HEAD
-        self.rew_scales["r_inside_threshold"] = self._task_cfg["env"]["learn"]["rInsideThresholdRewardScale"]
-        self.rew_scales["r_is_done"] = self._task_cfg["env"]["learn"]["rIsDoneRewardScale"]
-=======
         self.rew_scales["r_is_done"] = self._task_cfg["env"]["learn"]["rIsDoneRewardScale"]
         self.rew_scales["r_inside_threshold"] = self._task_cfg["env"]["learn"]["rInsideThresholdRewardScale"]
->>>>>>> 3b5657d0
         self.rew_scales["total"] = self._task_cfg["env"]["learn"]["rewardScale"]
         self.rew_scales["r_orient_integral"] = self._task_cfg["env"]["learn"]["rOrientIntegralRewardScale"]
         self.rew_scales["r_joint_acc"] = self._task_cfg["env"]["learn"]["rJointAccRewardScale"]
@@ -161,7 +156,6 @@
             yaw=torch.zeros(self.num_envs, device=self._device),
         )
 
-<<<<<<< HEAD
         # 5 order FIR filter
         
         self._filter_coeffs = torch.tensor([
@@ -175,11 +169,11 @@
         self._filter_order = len(self._filter_coeffs)
         self._last_n_actions = torch.zeros((self.num_envs, self._num_actions, self._filter_order), device=self._device)
 
-=======
+
         # Define orientation error to be accepted as completed
         self._finished_orient_error_threshold = 2 * torch.pi / 180
         self._inside_threshold = torch.zeros((self.num_envs,), device=self._device)
->>>>>>> 3b5657d0
+
         return
 
     def set_up_scene(self, scene) -> None:
@@ -219,11 +213,7 @@
     def get_olympus(self):
         olympus = Olympus(
             prim_path=self.default_zero_env_path + "/Olympus",
-<<<<<<< HEAD
             usd_path="/Olympus-ws/Olympus-USD/Olympus/v2/olympus_v2_reorient_instanceable.usd",  # C:/Users/Finn/OneDrive - NTNU/Dokumenter/TERMIN 9/Project/Olympus-USD/Olympus/v2/olympus_v2_instanceable.usd
-=======
-            usd_path="/Olympus-ws/Olympus-USD/Olympus/v2/olympus_v2_instanceable.usd",  # C:/Users/Finn/OneDrive - NTNU/Dokumenter/TERMIN 9/Project/Olympus-USD/Olympus/v2/olympus_v2_instanceable.usd
->>>>>>> 3b5657d0
             name="Olympus",
             translation=self._olympus_translation,
         )
@@ -596,11 +586,8 @@
         # Read base rotation
         base_position, base_rotation = self._olympusses.get_world_poses(clone=False)
 
-<<<<<<< HEAD
+
         # Calculate rew_{orient}
-=======
->>>>>>> 3b5657d0
-        # Quat error
         base_target = self.zero_rot
         orient_error = torch.abs(quat_diff_rad(base_rotation, base_target))
         rew_orient = torch.exp(-orient_error / 0.7) * self.rew_scales["r_orient"]
@@ -658,7 +645,6 @@
         self.joint_targets_old = applied_torques
 
         # Calculate rew_{collision}
-<<<<<<< HEAD
         rew_collision = -self._collision_buff.clone().float() * self.rew_scales["r_collision"] 
 
         # Calculate inside threshold reward
@@ -667,9 +653,7 @@
         # Calculate rew_{is_done}
         rew_is_done = torch.zeros_like(self._time_out, dtype=torch.float)
         rew_is_done[self._time_out] = (torch.pi/2 - orient_error[self._time_out]) * self.rew_scales["r_is_done"]
-=======
-        rew_collision = -self._collision_buff.clone().float() * self.rew_scales["r_collision"]
->>>>>>> 3b5657d0
+
 
         # Calculate rew_{is_done}
         self.rew_is_done = torch.zeros_like(self.time_out, dtype=torch.float)
@@ -685,7 +669,6 @@
 
         # Calculate total reward
         total_reward = (
-<<<<<<< HEAD
             rew_orient
             + rew_integral
             + rew_base_acc
@@ -699,9 +682,6 @@
             + rew_change_dir
             + rew_regularize
             + rew_joint_acc
-=======
-            rew_orient + self.rew_is_done + rew_innside_threshold + rew_torque_clip # + rew_collision + rew_base_acc + rew_action_clip + rew_torque_clip 
->>>>>>> 3b5657d0
         ) * self.rew_scales["total"]
 
         total_reward[self.any_nan_obs_mask] = 0
@@ -713,7 +693,6 @@
         self.extras["detailed_rewards/joint_acc"] = rew_joint_acc.sum()
         self.extras["detailed_rewards/torque_clip"] = rew_torque_clip.sum()
         self.extras["detailed_rewards/orient"] = rew_orient.sum()
-<<<<<<< HEAD
         self.extras["detailed_rewards/orient_integral"] = rew_integral.sum()
         self.extras["detailed_rewards/orient_diff"] = rew_orient_diff.sum()
         self.extras["detailed_rewards/inside_threshold"] = rew_innside_threshold.sum()
@@ -722,12 +701,6 @@
         self.extras["detailed_rewards/regularize"] = rew_regularize.sum()
         self.extras["detailed_rewards/change_dir"] = rew_change_dir.sum()
         self.extras["detailed_rewards/total_reward"] = total_reward.sum()
-=======
-        self.extras["detailed_rewards/is_done"] = self.rew_is_done.sum()
-        self.extras["detailed_rewards/is_within_threshold"] = rew_innside_threshold.sum()
-        self.extras["detailed_rewards/total_reword"] = total_reward.sum()
-
->>>>>>> 3b5657d0
 
         # Save last values
         self.last_actions = self.actions.clone()
@@ -739,7 +712,6 @@
         self.rew_buf = total_reward.detach().clone()
 
     def is_done(self) -> None:
-<<<<<<< HEAD
         # Get collisions
         self._collision_buff = self._olympusses.is_collision()
         # Get timeout
@@ -777,42 +749,7 @@
             self._inside_threshold = torch.zeros_like(self._time_out)
 
         self.extras["curriculum/n_times_level_completed"] = self._n_times_level_completed.sum() / self.num_envs
-=======
-        self._collision_buff = self._olympusses.is_collision()
-        # reset agents
-        self.time_out = self.progress_buf >= self.max_episode_length - 1
-        reset = torch.logical_or(self.time_out, self._collision_buff)
-        reset = torch.logical_or(reset, self.any_nan_obs_mask)
-
-
-        # # Calculate if curriculum should be updated:
-        # if not self._cfg["test"] and time_out.any():
-        #     _, base_rotation = self._olympusses.get_world_poses(clone=False)
-        #     inside_threshold = (
-        #         torch.abs(quat_diff_rad(base_rotation, self.zero_rot)) < self._finished_orient_error_threshold
-        #     ).logical_and(time_out)
-        #     not_inside_threshold = (
-        #         torch.abs(quat_diff_rad(base_rotation, self.zero_rot)) >= self._finished_orient_error_threshold
-        #     ).logical_and(time_out)
-        #     self._n_times_level_completed += inside_threshold.int()
-        #     self._n_times_level_completed[
-        #         not_inside_threshold
-        #     ] = 0  # reset t0 zero, must complete n_times with no exceptions
-
-        #     should_upgrade_level = self._n_times_level_completed == self._next_level_threshold
-        #     self._current_curriculum_levels += (should_upgrade_level).int()
-
-        #     self._current_curriculum_levels %= self._n_curriculum_levels  # go back to level 0 when gone through all
-        #     self._current_curriculum_values = self._curriculum_levels.expand(self.num_envs, -1)[
-        #         torch.arange(self.num_envs), self._current_curriculum_levels.long()
-        #     ]
-
-        #     self._n_times_level_completed[should_upgrade_level] = 0  # reset level completer counter
-
-        #     # log levels
-        #     for i in range(self._n_curriculum_levels):
-        #         self.extras[f"curriculum/{i}"] = (self._current_curriculum_levels == i).sum()
->>>>>>> 3b5657d0
+
 
         # Reset buf might already be set to 1 if nan values are detected
         self.reset_buf = torch.logical_or(reset, self.reset_buf)
@@ -858,13 +795,8 @@
 
         joint_targets[:, self.front_transversal_indicies] = front_pos
         joint_targets[:, self.back_transversal_indicies] = back_pos
-<<<<<<< HEAD
         return joint_targets
-
 
 def linear_rescale(x, x_min, x_max):
     """Linearly rescales between min and max, when input is between 0 and 1"""
     return x * (x_max - x_min) + x_min
-=======
-        return joint_targets
->>>>>>> 3b5657d0
