--- conflicted
+++ resolved
@@ -228,19 +228,12 @@
         observations = {self._olympusses.name: {"obs_buf": self.obs_buf}}
 
         ## LOGGING
-<<<<<<< HEAD
         #self._logger.add_data(0.0, 0.0, self._olympusses)
         #if (self._obs_count % 100 == 0):
         #    print("Saving log to olympus_logs.json")
         #    self._logger.save_to_json("/Olympus-ws/in-air-stabilization/logs/olympus_logs.json")
         #self._obs_count += 1
-=======
-        # self._logger.add_data(0.0, 0.0, self._olympusses)
-        # if (self._obs_count % 100 == 0):
-        #     print("Saving log to olympus_logs.json")
-        #     self._logger.save_to_json("/Olympus-ws/in-air-stabilization/logs/olympus_logs.json")
-        # self._obs_count += 1
->>>>>>> c444c603
+
 
         return observations
 
@@ -259,49 +252,9 @@
         reset_env_ids = self.reset_buf.nonzero(as_tuple=False).squeeze(-1)
         if len(reset_env_ids) > 0:
             self.reset_idx(reset_env_ids)
-<<<<<<< HEAD
-            
+  
         # Step spring
         spring_actions = self.spring.forward()
-=======
-
-        indices = torch.arange(
-            self._olympusses.count, dtype=torch.int32, device=self._device
-        )
-        self.actions[:] = actions.clone().to(self._device)
-        current_targets = self.current_targets.clone()
-        # current_targets[:, self.actuated_idx] += (
-        #     self.action_scale * self.actions * self.dt
-        # )  # test if mask is necessary
-
-        current_targets[:, self.actuated_idx] += self.actions
-
-        # current_targets = (
-        #     self.current_targets[:,] + self.action_scale * self.actions * self.dt
-        # )
-        self.current_targets[:] = tensor_clamp(
-            current_targets,
-            self.olympus_dof_lower_limits,
-            self.olympus_dof_upper_limits,
-        )
-
-        # random_targets = torch.rand_like(current_targets) # For random targets
-        # momentum_targets = tensor_clamp(random_targets,self.olympus_dof_lower_limits, self.olympus_dof_upper_limits, )
-        # self._olympusses.set_joint_position_targets(momentum_targets, indices)
-        # self.momentum_indx += random.uniform(-0.1, 0.1)
-        self._olympusses.set_joint_position_targets(self.current_targets, indices)
-
-
-        spring_force_FL = self.spring_FL.forward()
-        spring_force_BL = self.spring_BL.forward()
-        spring_force_FR = self.spring_FR.forward()
-        spring_force_BR = self.spring_BR.forward()
-        spring_actions = ArticulationAction(
-            joint_efforts= torch.cat([spring_force_FL.joint_efforts, spring_force_BL.joint_efforts, spring_force_FR.joint_efforts, spring_force_BR.joint_efforts],dim=1),
-            joint_indices= torch.cat([spring_force_FL.joint_indices, spring_force_BL.joint_indices, spring_force_FR.joint_indices, spring_force_BR.joint_indices],dim=1)
-        )
-
->>>>>>> c444c603
         self._olympusses.apply_action(spring_actions)
 
     def apply_control(self,actions) -> None:
@@ -371,16 +324,8 @@
         self.back_transversal_indicies = torch.tensor([self.actuated_name2idx[f"BackTransversalMotor_{quad}"] for quad in ["FL","FR","BL","BR"]])
         self.lateral_indicies = torch.tensor([self.actuated_name2idx[f"LateralMotor_{quad}"] for quad in ["FL","FR","BL","BR"]])
 
-<<<<<<< HEAD
         self.lateral_motor_limits     = torch.tensor(self._task_cfg["env"]["jointLimits"]["lateralMotor"], device=self._device) * torch.pi/180
         self.transversal_motor_limits = torch.tensor(self._task_cfg["env"]["jointLimits"]["transversalMotor"], device=self._device) * torch.pi/180
-=======
-        dof_limits = self._olympusses.get_dof_limits()
-        self.olympus_dof_lower_limits = dof_limits[0, :, 0].to(device=self._device)
-        self.olympus_dof_upper_limits = dof_limits[0, :, 1].to(device=self._device)
-        self.olympus_dof_upper_limits = torch.tensor([0,0,0,0,3.14,3.14,3.14,3.14,3.14,3.14,3.14,3.14,3.14,3.14,3.14,3.14,3.14,3.14,3.14,3.14], device='cuda:0')
-        self.olympus_dof_lower_limits = torch.zeros(20, device='cuda:0')
->>>>>>> c444c603
 
         self.olympus_motor_joint_lower_limits = torch.zeros((self.num_actions,), device=self._device, dtype=torch.float)
         self.olympus_motor_joint_upper_limits = torch.zeros((self.num_actions,), device=self._device, dtype=torch.float)
