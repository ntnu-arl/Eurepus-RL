
# Task name - used to pick the class to load
task_name: ${task.name}
# experiment name. defaults to name of training config
experiment: ''

# if set to positive integer, overrides the default number of environments
num_envs: ''

# seed - set to -1 to choose random seed
seed: 42
# set to True for deterministic performance
torch_deterministic: False

# set the maximum number of learning iterations to train for. overrides default per-environment setting
max_iterations: ''

## Device config
physics_engine: 'physx'
# whether to use cpu or gpu pipeline
pipeline: 'gpu'
# whether to use cpu or gpu physx
sim_device: 'gpu'
# used for gpu simulation only - device id for running sim and task if pipeline=gpu
device_id: 0
# device to run RL
rl_device: 'cuda:0'
# multi-GPU training
multi_gpu: False

## PhysX arguments
num_threads: 4 # Number of worker threads per scene used by PhysX - for CPU PhysX only.
solver_type: 0 # 0: pgs, 1: tgs

# RLGames Arguments
# test - if set, run policy in inference mode (requires setting checkpoint to load)
test: False
# used to set checkpoint path
checkpoint: 'runs/Olympus/nn/Olympus.pth'

# disables rendering
headless: True
# enables livestream
enable_livestream: True
<<<<<<< HEAD
stream_type: "native" #native, webRTC
=======
stream_type: "native" # native, webRTC
>>>>>>> 8f3d26a2
# timeout for MT script
mt_timeout: 30

wandb_activate: False
wandb_group: ''
wandb_name: ${train.params.config.name}
wandb_entity: ''
wandb_project: 'omniisaacgymenvs'

# set default task and default training config based on task
defaults:
  - task: Olympus
  - train: ${task}PPO
  - hydra/job_logging: disabled

# set the directory where the output files get saved
hydra:
  output_subdir: null
  run:
    dir: .
<|MERGE_RESOLUTION|>--- conflicted
+++ resolved
@@ -42,11 +42,9 @@
 headless: True
 # enables livestream
 enable_livestream: True
-<<<<<<< HEAD
+
 stream_type: "native" #native, webRTC
-=======
-stream_type: "native" # native, webRTC
->>>>>>> 8f3d26a2
+
 # timeout for MT script
 mt_timeout: 30
 
