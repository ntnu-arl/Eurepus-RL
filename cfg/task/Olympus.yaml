# used to create the object
name: Olympus

physics_engine: ${..physics_engine}

env:
<<<<<<< HEAD
  numEnvs: ${resolve_default:4096,${...num_envs}} #  16, 128, 1280, 2048, 4096
  envSpacing: 4.  # [m]

  clipObservations: 1000.0
=======
  numEnvs: ${resolve_default:4096,${...num_envs}} #  16, 128, 1280, 2048
  envSpacing: 4.  # [m]

  clipObservations: 1000 #5.0
>>>>>>> 3b5657d0
  clipActions: 1000.0

  controlFrequencyInv: 4 #old 2

  baseInitState:
    pos: [0.0, 0.0, 0.52] # x,y,z [m]
    rot: [0.0, 0.0, 0.0, 1.0] # x,y,z,w [quat]
    vLinear: [0.0, 0.0, 0.0]  # x,y,z [m/s]
    vAngular: [0.0, 0.0, 0.0]  # x,y,z [rad/s]

  control:
    # PD Drive parameters:
    stiffness: 85.0  # [N*m/rad]
    damping: 2.0     # [N*m*s/rad]
    max_torque: 24.8 # [N*m]
    actionScale: 13.5

  defaultJointAngles:  # = target angles when action = 0.0
    LateralMotor_FL           : 0.00  # [rad]
    LateralMotor_BR           : 0.00  # [rad]
    LateralMotor_BL           : 0.00  # [rad]
    LateralMotor_FR           : 0.00  # [rad]
    FrontTransversalMotor_FR  : 0.00  # [rad]
    FrontTransversalMotor_FL  : 0.00  # [rad]
    FrontTransversalMotor_BR  : 0.00  # [rad]
    FrontTransversalMotor_BL  : 0.00  # [rad]
    BackTransversalMotor_FR   : 0.00  # [rad]
    BackTransversalMotor_FL   : 0.00  # [rad]
    BackTransversalMotor_BR   : 0.00  # [rad]
    BackTransversalMotor_BL   : 0.00  # [rad]
    FrontKnee_FR              : 0.00  # [rad]
    FrontKnee_FL              : 0.00  # [rad]
    FrontKnee_BR              : 0.00  # [rad]
    FrontKnee_BL              : 0.00  # [rad]
    BackKnee_FR               : 0.00  # [rad]
    BackKnee_FL               : 0.00  # [rad]
    BackKnee_BR               : 0.00  # [rad]
    BackKnee_BL               : 0.00  # [rad]
  
  # Joint limits
  jointLimits:
<<<<<<< HEAD
    lateralMotor              : [-180, 20] # [-10, 150]  # [deg]
=======
    lateralMotor              : [-10, 180]  # [deg]
>>>>>>> 3b5657d0
    transversalMotor          : [-60, 180]  # [deg]
    maxTransversalMotorDiff   : -10           # [deg]
    maxTransversalMotorSum    : 220         # [deg]
    maxJointVelocity          : 1500.0      # [deg/s]

  learn:
    # rewards    
<<<<<<< HEAD
    rewardScale               : 1
    rOrientRewardScale        : 2
    rBaseAccRewardScale       : 0 #.0001 #0.01
    rActionClipRewardScale    : 0.01 #0.33
    rTorqueClipRewardScale    : 0.000001 #0.01 #0.33 #0.000001
    rCollisionRewardScale     : 0 # Is multiplied with 1 (= "true") if collision is detected
    rIsDoneRewardScale        : 100 #150
    rInsideThresholdRewardScale: 1 # Is multiplied with 1 (= "true") if innside threshold when reset
    rOrientIntegralRewardScale: 0 #0.001 #0.01 # 0.00001
    rJointAccRewardScale      : 0.000000001
    rVelocity                 : 0.00002
    rChangeDir                : 0.035 #0.03  
    rRegularize               : 0.002 #0.001 

    # Curriculum 
    cNumberOfLevels           : 1
    cNextLevelThreshold       : 5 # How many times the current level has to be succesfully done in a row before next level is unlocked
    
    # Is succesful threshold -> determines when a level is regarded as completed succesfully 
    angleErrorThreshold       : 2 # in degress
=======
    rewardScale               : 1 #0.005
    rOrientRewardScale        : 1
    rBaseAccRewardScale       : 0.0 #0.01
    rActionClipRewardScale    : 0 #0.33
    rTorqueClipRewardScale    : 0 #0.00001 #0.01 #0.33 
    rCollisionRewardScale     : 0 #0.1 # Is multiplied with 1 (= "true") if collision is detected
    rIsDoneRewardScale        : 150 #150 (Best)
    rInsideThresholdRewardScale : 500

    # temperatures
    rOrientRewardTemp         : 0.7 #0.3 #0.5
>>>>>>> 3b5657d0

    # episode length in seconds
    episodeLength_s: 3

sim:
  dt: 0.00208
  use_gpu_pipeline: ${eq:${...pipeline},"gpu"}
  gravity: [0.0, 0.0, 0.0] #-9.81]
  add_ground_plane: False
  use_flatcache: True
  enable_scene_query_support: False
  disable_contact_processing: True

  # set to True if you use camera sensors in the environment
  enable_cameras: False

  default_physics_material:
    static_friction: 1.0
    dynamic_friction: 1.0
    restitution: 0.0

  physx:
    worker_thread_count: ${....num_threads}
    solver_type: 0 #${....solver_type}
    use_gpu: ${eq:${....sim_device},"gpu"} # set to False to run on CPU
    solver_position_iteration_count: 4 
    solver_velocity_iteration_count: 1 
    contact_offset: 0.02
    rest_offset: 0.0
    bounce_threshold_velocity: 0.2
    friction_offset_threshold: 0.04
    friction_correlation_distance: 0.025
    enable_sleeping: True
    enable_stabilization: True
    max_depenetration_velocity: 100.0

    # GPU buffers
    gpu_max_rigid_contact_count: 524288
    gpu_max_rigid_patch_count: 163840
    gpu_found_lost_pairs_capacity: 4194304
    gpu_found_lost_aggregate_pairs_capacity: 33554432
    gpu_total_aggregate_pairs_capacity: 4194304
    gpu_max_soft_body_contacts: 1048576
    gpu_max_particle_contacts: 1048576
    gpu_heap_capacity: 134217728
    gpu_temp_buffer_capacity: 33554432
    gpu_max_num_partitions: 8

  Olympus:
    # -1 to use default values
    override_usd_defaults: False
    enable_self_collisions: True
    enable_gyroscopic_forces: True
    # also in stage params
    # per-actor
    solver_position_iteration_count: 4 # 4
    solver_velocity_iteration_count: 1 # 1
    sleep_threshold: 0.005 # 0.005  
    stabilization_threshold: 0.001 # 0.001
    # per-body
    density: -1
    max_depenetration_velocity: 100.0 # 100.0<|MERGE_RESOLUTION|>--- conflicted
+++ resolved
@@ -4,17 +4,11 @@
 physics_engine: ${..physics_engine}
 
 env:
-<<<<<<< HEAD
   numEnvs: ${resolve_default:4096,${...num_envs}} #  16, 128, 1280, 2048, 4096
   envSpacing: 4.  # [m]
 
   clipObservations: 1000.0
-=======
-  numEnvs: ${resolve_default:4096,${...num_envs}} #  16, 128, 1280, 2048
-  envSpacing: 4.  # [m]
 
-  clipObservations: 1000 #5.0
->>>>>>> 3b5657d0
   clipActions: 1000.0
 
   controlFrequencyInv: 4 #old 2
@@ -56,11 +50,7 @@
   
   # Joint limits
   jointLimits:
-<<<<<<< HEAD
     lateralMotor              : [-180, 20] # [-10, 150]  # [deg]
-=======
-    lateralMotor              : [-10, 180]  # [deg]
->>>>>>> 3b5657d0
     transversalMotor          : [-60, 180]  # [deg]
     maxTransversalMotorDiff   : -10           # [deg]
     maxTransversalMotorSum    : 220         # [deg]
@@ -68,7 +58,6 @@
 
   learn:
     # rewards    
-<<<<<<< HEAD
     rewardScale               : 1
     rOrientRewardScale        : 2
     rBaseAccRewardScale       : 0 #.0001 #0.01
@@ -89,19 +78,9 @@
     
     # Is succesful threshold -> determines when a level is regarded as completed succesfully 
     angleErrorThreshold       : 2 # in degress
-=======
-    rewardScale               : 1 #0.005
-    rOrientRewardScale        : 1
-    rBaseAccRewardScale       : 0.0 #0.01
-    rActionClipRewardScale    : 0 #0.33
-    rTorqueClipRewardScale    : 0 #0.00001 #0.01 #0.33 
-    rCollisionRewardScale     : 0 #0.1 # Is multiplied with 1 (= "true") if collision is detected
-    rIsDoneRewardScale        : 150 #150 (Best)
-    rInsideThresholdRewardScale : 500
 
     # temperatures
     rOrientRewardTemp         : 0.7 #0.3 #0.5
->>>>>>> 3b5657d0
 
     # episode length in seconds
     episodeLength_s: 3
