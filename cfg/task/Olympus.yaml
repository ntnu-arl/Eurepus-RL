--- conflicted
+++ resolved
@@ -59,17 +59,6 @@
     # rewards    
     rewardScale               : 1
     rOrientRewardScale        : 2
-<<<<<<< HEAD
-    rBaseAccRewardScale       : 0.0 #0.01
-    rActionClipRewardScale    : 0.01 #0.33
-    rTorqueClipRewardScale    : 0.000001 #0.01 #0.33 #0.000001
-    rCollisionRewardScale     : 0 # Is multiplied with -1 (= "true") if collision is detected
-    rIsDoneRewardScale        : 100
-    rInsideThresholdRewardScale: 1 # Is multiplied with 1 (= "true") if innside threshold when reset
-    rOrientIntegralRewardScale: 0.0 #0.001 # 0.00001
-    rJointAccRewardScale      : 0.000000001
-    rJointVelClipRewardScale  : 0.0 #0.0001
-=======
     rBaseAccRewardScale       : 0 #.0001 #0.01
     rActionClipRewardScale    : 0.01 #0.33
     rTorqueClipRewardScale    : 0.000001 #0.01 #0.33 #0.000001
@@ -77,11 +66,11 @@
     rIsDoneRewardScale        : 100 #150
     rInsideThresholdRewardScale: 1 # Is multiplied with 1 (= "true") if innside threshold when reset
     rOrientIntegralRewardScale: 0 #0.001 #0.01 # 0.00001
+    rJointAccRewardScale      : 0.000000001
     rVelocity                 : 0.00002
     rChangeDir                : 0.035 #0.03  
     rRegularize               : 0.002 #0.001 
 
->>>>>>> e8e41f69
     # Curriculum 
     cNumberOfLevels           : 1
     cNextLevelThreshold       : 5 # How many times the current level has to be succesfully done in a row before next level is unlocked
