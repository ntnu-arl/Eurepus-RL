# used to create the object
name: Olympus

physics_engine: ${..physics_engine}

env:
  numEnvs: ${resolve_default:4096,${...num_envs}} #  16, 128, 1280, 2048, 4096
  envSpacing: 4.  # [m]

  clipObservations: 1000.0
  clipActions: 1000.0

  controlFrequencyInv: 24 #300: 24, 500: 16


  RLSetup:
<<<<<<< HEAD
      num_observations        : 18
      num_actions             : 8
=======
      num_observations        : 31
      num_actions             : 12
>>>>>>> 1f7b5c61
      num_articulated_joints  : 20

  control:
    # PD Drive parameters:
<<<<<<< HEAD
    stiffness: 7.86  #4.32 #2.16 #3.93 # [N*m/rad]
    damping: 0.46 #0.34 #0.17 #0.23     # [N*m*s/rad]
=======
    stiffness: 7.86 # [N*m/rad]
    damping: 0.46    # [N*m*s/rad]
>>>>>>> 1f7b5c61

    # Motor characteristics:
    torque_speed_coefficients: [-0.11, 2] 
    max_torque: 2 # [N*m]

  defaultJointAngles:  # = target angles when action = 0.0
    LateralMotor_FL           : 0.00  # [rad]
    LateralMotor_BR           : 0.00  # [rad]
    LateralMotor_BL           : 0.00  # [rad]
    LateralMotor_FR           : 0.00  # [rad]
    FrontTransversalMotor_FR  : 0.00  # [rad]
    FrontTransversalMotor_FL  : 0.00  # [rad]
    FrontTransversalMotor_BR  : 0.00  # [rad]
    FrontTransversalMotor_BL  : 0.00  # [rad]
    BackTransversalMotor_FR   : 0.00  # [rad]
    BackTransversalMotor_FL   : 0.00  # [rad]
    BackTransversalMotor_BR   : 0.00  # [rad]
    BackTransversalMotor_BL   : 0.00  # [rad]
    FrontKnee_FR              : 0.00  # [rad]
    FrontKnee_FL              : 0.00  # [rad]
    FrontKnee_BR              : 0.00  # [rad]
    FrontKnee_BL              : 0.00  # [rad]
    BackKnee_FR               : 0.00  # [rad]
    BackKnee_FL               : 0.00  # [rad]
    BackKnee_BR               : 0.00  # [rad]
    BackKnee_BL               : 0.00  # [rad]
  
  # Joint limits
  jointLimits:
    lateralMotor              : [-50, 110]  # [-10, 150]  # [deg]
    transversalMotor          : [-20, 140]  # [deg]
    maxTransversalMotorDiff   : -1        # [deg]
    maxTransversalMotorSum    : 220         # [deg]
    maxJointVelocity          : 2000.0      # [deg/s]

  learn:
    rewards:    
      total                     : 1
      r_orient                  : 2
      r_base_acc                : 0
      r_action_clip             : 0.01
      r_torque_clip             : 0.000001
      r_collision               : 0
      r_is_done                 : 100
      r_inside_threshold        : 1
      r_orient_integral         : 0
      r_joint_acc               : 0
      r_velocity                : 0.00002
      r_change_dir              : 0.035
      r_regularize              : 0.002

    # Curriculum 
    cNumberOfLevels           : 1
    cNextLevelThreshold       : 5 # How many times the current level has to be succesfully done in a row before next level is unlocked
    
    # Is succesful threshold -> determines when a level is regarded as completed succesfully 
    angleErrorThreshold       : 4 # in degress

    # temperatures
    rOrientRewardTemp         : 0.7 #0.3 #0.5

    # episode length in seconds
    episodeLength_s: 13 #[300: 13, 500: 8]

sim:
  dt: 0.00208
  use_gpu_pipeline: ${eq:${...pipeline},"gpu"}
  gravity: [0.0, 0.0, 0.0] #-9.81]
  add_ground_plane: False
  use_flatcache: True
  enable_scene_query_support: False
  disable_contact_processing: True

  # set to True if you use camera sensors in the environment
  enable_cameras: False

  default_physics_material:
    static_friction: 1.0
    dynamic_friction: 1.0
    restitution: 0.0

  physx:
    worker_thread_count: ${....num_threads}
    solver_type: 0 #${....solver_type}
    use_gpu: ${eq:${....sim_device},"gpu"} # set to False to run on CPU
    solver_position_iteration_count: 4 
    solver_velocity_iteration_count: 1 
    contact_offset: 0.02
    rest_offset: 0.0
    bounce_threshold_velocity: 0.2
    friction_offset_threshold: 0.04
    friction_correlation_distance: 0.025
    enable_sleeping: True
    enable_stabilization: True
    max_depenetration_velocity: 100.0

    # GPU buffers
    gpu_max_rigid_contact_count: 524288
    gpu_max_rigid_patch_count: 163840
    gpu_found_lost_pairs_capacity: 4194304
    gpu_found_lost_aggregate_pairs_capacity: 33554432
    gpu_total_aggregate_pairs_capacity: 4194304
    gpu_max_soft_body_contacts: 1048576
    gpu_max_particle_contacts: 1048576
    gpu_heap_capacity: 134217728
    gpu_temp_buffer_capacity: 33554432
    gpu_max_num_partitions: 8

  Olympus:
    # -1 to use default values
    override_usd_defaults: False
    enable_self_collisions: True
    invert_collision_group_filter: True
    enable_gyroscopic_forces: True
    # also in stage params
    # per-actor
    solver_position_iteration_count: 4 # 4
    solver_velocity_iteration_count: 1 # 1
    sleep_threshold: 0.005 # 0.005  
    stabilization_threshold: 0.001 # 0.001
    # per-body
    density: -1
    max_depenetration_velocity: 100.0 # 100.0<|MERGE_RESOLUTION|>--- conflicted
+++ resolved
@@ -14,24 +14,14 @@
 
 
   RLSetup:
-<<<<<<< HEAD
-      num_observations        : 18
-      num_actions             : 8
-=======
       num_observations        : 31
       num_actions             : 12
->>>>>>> 1f7b5c61
       num_articulated_joints  : 20
 
   control:
     # PD Drive parameters:
-<<<<<<< HEAD
-    stiffness: 7.86  #4.32 #2.16 #3.93 # [N*m/rad]
-    damping: 0.46 #0.34 #0.17 #0.23     # [N*m*s/rad]
-=======
     stiffness: 7.86 # [N*m/rad]
     damping: 0.46    # [N*m*s/rad]
->>>>>>> 1f7b5c61
 
     # Motor characteristics:
     torque_speed_coefficients: [-0.11, 2] 
